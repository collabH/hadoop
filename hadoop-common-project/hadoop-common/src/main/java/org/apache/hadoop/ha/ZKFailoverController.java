/**
 * Licensed to the Apache Software Foundation (ASF) under one
 * or more contributor license agreements.  See the NOTICE file
 * distributed with this work for additional information
 * regarding copyright ownership.  The ASF licenses this file
 * to you under the Apache License, Version 2.0 (the
 * "License"); you may not use this file except in compliance
 * with the License.  You may obtain a copy of the License at
 *
 *     http://www.apache.org/licenses/LICENSE-2.0
 *
 * Unless required by applicable law or agreed to in writing, software
 * distributed under the License is distributed on an "AS IS" BASIS,
 * WITHOUT WARRANTIES OR CONDITIONS OF ANY KIND, either express or implied.
 * See the License for the specific language governing permissions and
 * limitations under the License.
 */
package org.apache.hadoop.ha;

import java.io.IOException;
import java.security.PrivilegedAction;
import java.util.List;

import org.apache.commons.logging.Log;
import org.apache.commons.logging.LogFactory;
import org.apache.hadoop.HadoopIllegalArgumentException;
import org.apache.hadoop.classification.InterfaceAudience;
import org.apache.hadoop.conf.Configuration;
import org.apache.hadoop.ha.ActiveStandbyElector.ActiveStandbyElectorCallback;
import org.apache.hadoop.ha.HealthMonitor.State;
import org.apache.hadoop.security.SecurityUtil;
import org.apache.hadoop.util.Tool;
import org.apache.hadoop.util.ToolRunner;
import org.apache.zookeeper.ZooDefs.Ids;
import org.apache.zookeeper.data.ACL;

import com.google.common.annotations.VisibleForTesting;
import com.google.common.base.Preconditions;

@InterfaceAudience.LimitedPrivate("HDFS")
public abstract class ZKFailoverController implements Tool {

  static final Log LOG = LogFactory.getLog(ZKFailoverController.class);
  
  // TODO: this should be namespace-scoped
  public static final String ZK_QUORUM_KEY = "ha.zookeeper.quorum";
  private static final String ZK_SESSION_TIMEOUT_KEY = "ha.zookeeper.session-timeout.ms";
  private static final int ZK_SESSION_TIMEOUT_DEFAULT = 5*1000;
  private static final String ZK_PARENT_ZNODE_KEY = "ha.zookeeper.parent-znode";
  static final String ZK_PARENT_ZNODE_DEFAULT = "/hadoop-ha";

  /** Unable to format the parent znode in ZK */
  static final int ERR_CODE_FORMAT_DENIED = 2;
  /** The parent znode doesn't exist in ZK */
  static final int ERR_CODE_NO_PARENT_ZNODE = 3;
  /** Fencing is not properly configured */
  static final int ERR_CODE_NO_FENCER = 4;
  
  private Configuration conf;

  private HealthMonitor healthMonitor;
  private ActiveStandbyElector elector;

  private HAServiceTarget localTarget;

  private String parentZnode;

  private State lastHealthState = State.INITIALIZING;

  /** Set if a fatal error occurs */
  private String fatalError = null;

  @Override
  public void setConf(Configuration conf) {
    this.conf = conf;
    localTarget = getLocalTarget();
  }
  

  protected abstract byte[] targetToData(HAServiceTarget target);
  protected abstract HAServiceTarget getLocalTarget();  
  protected abstract HAServiceTarget dataToTarget(byte[] data);


  @Override
  public Configuration getConf() {
    return conf;
  }

  @Override
  public int run(final String[] args) throws Exception {
    // TODO: need to hook DFS here to find the NN keytab info, etc,
    // similar to what DFSHAAdmin does. Annoying that this is in common.
    try {
      return SecurityUtil.doAsLoginUserOrFatal(new PrivilegedAction<Integer>() {
        @Override
        public Integer run() {
          try {
            return doRun(args);
          } catch (Exception t) {
            throw new RuntimeException(t);
          }
        }
      });
    } catch (RuntimeException rte) {
      throw (Exception)rte.getCause();
    }
  }
  
  private int doRun(String[] args)
      throws HadoopIllegalArgumentException, IOException, InterruptedException {
    initZK();
    if (args.length > 0) {
      if ("-formatZK".equals(args[0])) {
        boolean force = false;
        boolean interactive = true;
        for (int i = 1; i < args.length; i++) {
          if ("-force".equals(args[i])) {
            force = true;
          } else if ("-nonInteractive".equals(args[i])) {
            interactive = false;
          } else {
            badArg(args[i]);
          }
        }
        return formatZK(force, interactive);
      } else {
        badArg(args[0]);
      }
    }
    
    if (!elector.parentZNodeExists()) {
      LOG.fatal("Unable to start failover controller. " +
          "Parent znode does not exist.\n" +
          "Run with -formatZK flag to initialize ZooKeeper.");
      return ERR_CODE_NO_PARENT_ZNODE;
    }

    try {
      localTarget.checkFencingConfigured();
    } catch (BadFencingConfigurationException e) {
      LOG.fatal("Fencing is not configured for " + localTarget + ".\n" +
          "You must configure a fencing method before using automatic " +
          "failover.", e);
      return ERR_CODE_NO_FENCER;
    }

    initHM();
    try {
      mainLoop();
    } finally {
      healthMonitor.shutdown();
      healthMonitor.join();
    }
    return 0;
  }

  private void badArg(String arg) {
    printUsage();
    throw new HadoopIllegalArgumentException(
        "Bad argument: " + arg);
  }

  private void printUsage() {
    System.err.println("Usage: " + this.getClass().getSimpleName() +
        " [-formatZK [-force | -nonInteractive]]");
  }

  private int formatZK(boolean force, boolean interactive)
      throws IOException, InterruptedException {
    if (elector.parentZNodeExists()) {
      if (!force && (!interactive || !confirmFormat())) {
        return ERR_CODE_FORMAT_DENIED;
      }
      
      try {
        elector.clearParentZNode();
      } catch (IOException e) {
        LOG.error("Unable to clear zk parent znode", e);
        return 1;
      }
    }
    
    elector.ensureParentZNode();
    return 0;
  }

  private boolean confirmFormat() {
    System.err.println(
        "===============================================\n" +
        "The configured parent znode " + parentZnode + " already exists.\n" +
        "Are you sure you want to clear all failover information from\n" +
        "ZooKeeper?\n" +
        "WARNING: Before proceeding, ensure that all HDFS services and\n" +
        "failover controllers are stopped!\n" +
        "===============================================");
    try {
      return ToolRunner.confirmPrompt("Proceed formatting " + parentZnode + "?");
    } catch (IOException e) {
      LOG.debug("Failed to confirm", e);
      return false;
    }
  }

  // ------------------------------------------
  // Begin actual guts of failover controller
  // ------------------------------------------
  
  private void initHM() {
    healthMonitor = new HealthMonitor(conf, localTarget);
    healthMonitor.addCallback(new HealthCallbacks());
    healthMonitor.start();
  }

  private void initZK() throws HadoopIllegalArgumentException, IOException {
    String zkQuorum = conf.get(ZK_QUORUM_KEY);
    int zkTimeout = conf.getInt(ZK_SESSION_TIMEOUT_KEY,
        ZK_SESSION_TIMEOUT_DEFAULT);
    parentZnode = conf.get(ZK_PARENT_ZNODE_KEY,
        ZK_PARENT_ZNODE_DEFAULT);
    // TODO: need ZK ACL support in config, also maybe auth!
    List<ACL> zkAcls = Ids.OPEN_ACL_UNSAFE;

    Preconditions.checkArgument(zkQuorum != null,
        "Missing required configuration '%s' for ZooKeeper quorum",
        ZK_QUORUM_KEY);
    Preconditions.checkArgument(zkTimeout > 0,
        "Invalid ZK session timeout %s", zkTimeout);
    

    elector = new ActiveStandbyElector(zkQuorum,
        zkTimeout, parentZnode, zkAcls, new ElectorCallbacks());
  }
  
  private synchronized void mainLoop() throws InterruptedException {
    while (fatalError == null) {
      wait();
    }
    assert fatalError != null; // only get here on fatal
    throw new RuntimeException(
        "ZK Failover Controller failed: " + fatalError);
  }
  
  private synchronized void fatalError(String err) {
    LOG.fatal("Fatal error occurred:" + err);
    fatalError = err;
    notifyAll();
  }
  
  private synchronized void becomeActive() throws ServiceFailedException {
    LOG.info("Trying to make " + localTarget + " active...");
    try {
<<<<<<< HEAD
      HAServiceProtocolHelper.transitionToActive(localTarget.getProxy());
=======
      HAServiceProtocolHelper.transitionToActive(localTarget.getProxy(
          conf, FailoverController.getRpcTimeoutToNewActive(conf)));
>>>>>>> 84ff2d6d
      LOG.info("Successfully transitioned " + localTarget +
          " to active state");
    } catch (Throwable t) {
      LOG.fatal("Couldn't make " + localTarget + " active", t);
      if (t instanceof ServiceFailedException) {
        throw (ServiceFailedException)t;
      } else {
        throw new ServiceFailedException("Couldn't transition to active",
            t);
      }
/*
* TODO:
* we need to make sure that if we get fenced and then quickly restarted,
* none of these calls will retry across the restart boundary
* perhaps the solution is that, whenever the nn starts, it gets a unique
* ID, and when we start becoming active, we record it, and then any future
* calls use the same ID
*/
      
    }
  }

  private synchronized void becomeStandby() {
    LOG.info("ZK Election indicated that " + localTarget +
        " should become standby");
    try {
      int timeout = FailoverController.getGracefulFenceTimeout(conf);
      localTarget.getProxy(conf, timeout).transitionToStandby();
      LOG.info("Successfully transitioned " + localTarget +
          " to standby state");
    } catch (Exception e) {
      LOG.error("Couldn't transition " + localTarget + " to standby state",
          e);
      // TODO handle this. It's a likely case since we probably got fenced
      // at the same time.
    }
  }

  /**
   * @return the last health state passed to the FC
   * by the HealthMonitor.
   */
  @VisibleForTesting
  State getLastHealthState() {
    return lastHealthState;
  }
  
  @VisibleForTesting
  ActiveStandbyElector getElectorForTests() {
    return elector;
  }

  /**
   * Callbacks from elector
   */
  class ElectorCallbacks implements ActiveStandbyElectorCallback {
    @Override
    public void becomeActive() throws ServiceFailedException {
      ZKFailoverController.this.becomeActive();
    }

    @Override
    public void becomeStandby() {
      ZKFailoverController.this.becomeStandby();
    }

    @Override
    public void enterNeutralMode() {
    }

    @Override
    public void notifyFatalError(String errorMessage) {
      fatalError(errorMessage);
    }

    @Override
    public void fenceOldActive(byte[] data) {
      HAServiceTarget target = dataToTarget(data);
      
      LOG.info("Should fence: " + target);
      boolean gracefulWorked = new FailoverController(conf)
          .tryGracefulFence(target);
      if (gracefulWorked) {
        // It's possible that it's in standby but just about to go into active,
        // no? Is there some race here?
        LOG.info("Successfully transitioned " + target + " to standby " +
            "state without fencing");
        return;
      }
      
      try {
        target.checkFencingConfigured();
      } catch (BadFencingConfigurationException e) {
        LOG.error("Couldn't fence old active " + target, e);
        // TODO: see below todo
        throw new RuntimeException(e);
      }
      
      if (!target.getFencer().fence(target)) {
        // TODO: this will end up in some kind of tight loop,
        // won't it? We need some kind of backoff
        throw new RuntimeException("Unable to fence " + target);
      }
    }
  }
  
  /**
   * Callbacks from HealthMonitor
   */
  class HealthCallbacks implements HealthMonitor.Callback {
    @Override
    public void enteredState(HealthMonitor.State newState) {
      LOG.info("Local service " + localTarget +
          " entered state: " + newState);
      switch (newState) {
      case SERVICE_HEALTHY:
        LOG.info("Joining master election for " + localTarget);
        elector.joinElection(targetToData(localTarget));
        break;
        
      case INITIALIZING:
        LOG.info("Ensuring that " + localTarget + " does not " +
            "participate in active master election");
        elector.quitElection(false);
        break;

      case SERVICE_UNHEALTHY:
      case SERVICE_NOT_RESPONDING:
        LOG.info("Quitting master election for " + localTarget +
            " and marking that fencing is necessary");
        elector.quitElection(true);
        break;
        
      case HEALTH_MONITOR_FAILED:
        fatalError("Health monitor failed!");
        break;
        
      default:
        throw new IllegalArgumentException("Unhandled state:" + newState);
      }
      
      lastHealthState = newState;
    }
  }
}<|MERGE_RESOLUTION|>--- conflicted
+++ resolved
@@ -250,12 +250,8 @@
   private synchronized void becomeActive() throws ServiceFailedException {
     LOG.info("Trying to make " + localTarget + " active...");
     try {
-<<<<<<< HEAD
-      HAServiceProtocolHelper.transitionToActive(localTarget.getProxy());
-=======
       HAServiceProtocolHelper.transitionToActive(localTarget.getProxy(
           conf, FailoverController.getRpcTimeoutToNewActive(conf)));
->>>>>>> 84ff2d6d
       LOG.info("Successfully transitioned " + localTarget +
           " to active state");
     } catch (Throwable t) {
