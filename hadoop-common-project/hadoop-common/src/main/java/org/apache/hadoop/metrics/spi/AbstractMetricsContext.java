--- conflicted
+++ resolved
@@ -116,10 +116,7 @@
   /**
    * Initializes the context.
    */
-<<<<<<< HEAD
-=======
-  @Override
->>>>>>> fbf12270
+  @Override
   public void init(String contextName, ContextFactory factory) 
   {
     this.contextName = contextName;
@@ -156,10 +153,7 @@
   /**
    * Returns the context name.
    */
-<<<<<<< HEAD
-=======
-  @Override
->>>>>>> fbf12270
+  @Override
   public String getContextName() {
     return contextName;
   }
@@ -174,10 +168,7 @@
   /**
    * Starts or restarts monitoring, the emitting of metrics records.
    */
-<<<<<<< HEAD
-=======
-  @Override
->>>>>>> fbf12270
+  @Override
   public synchronized void startMonitoring()
     throws IOException {
     if (!isMonitoring) {
@@ -190,10 +181,7 @@
    * Stops monitoring.  This does not free buffered data. 
    * @see #close()
    */
-<<<<<<< HEAD
-=======
-  @Override
->>>>>>> fbf12270
+  @Override
   public synchronized void stopMonitoring() {
     if (isMonitoring) {
       stopTimer();
@@ -204,10 +192,7 @@
   /**
    * Returns true if monitoring is currently in progress.
    */
-<<<<<<< HEAD
-=======
-  @Override
->>>>>>> fbf12270
+  @Override
   public boolean isMonitoring() {
     return isMonitoring;
   }
@@ -216,10 +201,7 @@
    * Stops monitoring and frees buffered data, returning this
    * object to its initial state.  
    */
-<<<<<<< HEAD
-=======
-  @Override
->>>>>>> fbf12270
+  @Override
   public synchronized void close() {
     stopMonitoring();
     clearUpdaters();
@@ -233,10 +215,7 @@
    * @param recordName the name of the record
    * @throws MetricsException if recordName conflicts with configuration data
    */
-<<<<<<< HEAD
-=======
-  @Override
->>>>>>> fbf12270
+  @Override
   public final synchronized MetricsRecord createRecord(String recordName) {
     if (bufferedData.get(recordName) == null) {
       bufferedData.put(recordName, new RecordMap());
@@ -260,10 +239,7 @@
    * @param updater object to be run periodically; it should update
    * some metrics records 
    */
-<<<<<<< HEAD
-=======
-  @Override
->>>>>>> fbf12270
+  @Override
   public synchronized void registerUpdater(final Updater updater) {
     if (!updaters.contains(updater)) {
       updaters.add(updater);
@@ -275,10 +251,7 @@
    *
    * @param updater object to be removed from the callback list
    */
-<<<<<<< HEAD
-=======
-  @Override
->>>>>>> fbf12270
+  @Override
   public synchronized void unregisterUpdater(Updater updater) {
     updaters.remove(updater);
   }
@@ -295,19 +268,11 @@
       timer = new Timer("Timer thread for monitoring " + getContextName(), 
                         true);
       TimerTask task = new TimerTask() {
-<<<<<<< HEAD
-          public void run() {
-            try {
-              timerEvent();
-            }
-            catch (IOException ioe) {
-=======
           @Override
           public void run() {
             try {
               timerEvent();
             } catch (IOException ioe) {
->>>>>>> fbf12270
               ioe.printStackTrace();
             }
           }
@@ -341,12 +306,7 @@
       for (Updater updater : myUpdaters) {
         try {
           updater.doUpdates(this);
-<<<<<<< HEAD
-        }
-        catch (Throwable throwable) {
-=======
         } catch (Throwable throwable) {
->>>>>>> fbf12270
           throwable.printStackTrace();
         }
       }
@@ -376,10 +336,7 @@
    * Useful for monitoring systems that are polling-based.
    * @return A non-null collection of all monitoring records.
    */
-<<<<<<< HEAD
-=======
-  @Override
->>>>>>> fbf12270
+  @Override
   public synchronized Map<String, Collection<OutputRecord>> getAllRecords() {
     Map<String, Collection<OutputRecord>> out = new TreeMap<String, Collection<OutputRecord>>();
     for (String recordName : bufferedData.keySet()) {
@@ -501,10 +458,7 @@
   /**
    * Returns the timer period.
    */
-<<<<<<< HEAD
-=======
-  @Override
->>>>>>> fbf12270
+  @Override
   public int getPeriod() {
     return period;
   }
