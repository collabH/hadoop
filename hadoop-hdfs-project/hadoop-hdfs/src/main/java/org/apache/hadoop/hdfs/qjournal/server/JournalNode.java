--- conflicted
+++ resolved
@@ -269,11 +269,7 @@
    * Register JournalNodeMXBean
    */
   private void registerJNMXBean() {
-<<<<<<< HEAD
-    MBeans.register("JournalNode", "JournalNodeInfo", this);
-=======
     journalNodeInfoBeanName = MBeans.register("JournalNode", "JournalNodeInfo", this);
->>>>>>> 6266273c
   }
   
   private class ErrorReporter implements StorageErrorReporter {
