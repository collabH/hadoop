Hadoop MapReduce Change Log

<<<<<<< HEAD
Release 0.23-PB - Unreleased

  INCOMPATIBLE CHANGES

    MAPREDUCE-3545. Remove Avro RPC. (suresh)

  IMPROVEMENTS

    MAPREDUCE-2887 due to HADOOP-7524 Change RPC to allow multiple protocols
                   including multuple versions of the same protocol (sanjay Radia)

    MAPREDUCE-2934. MR portion of HADOOP-7607 - Simplify the RPC proxy cleanup
                    process (atm)

    HADOOP-7862   MR changes to work with HADOOP 7862: 
    Move the support for multiple protocols to lower layer so that Writable,
    PB and Avro can all use it (Sanjay)

    MAPREDUCE-3740. Fixed broken mapreduce compilation after the patch for
    HADOOP-7965. (Devaraj K via vinodkv) 

  BUG FIXES

    MAPREDUCE-3818. Fixed broken compilation in TestSubmitJob after the patch
    for HDFS-2895. (Suresh Srinivas via vinodkv)

   MAPREDUCE-2942. TestNMAuditLogger.testNMAuditLoggerWithIP failing (Thomas Graves 
   via mahadev)

=======
Release 0.23.3 - UNRELEASED

  INCOMPATIBLE CHANGES

  NEW FEATURES

  IMPROVEMENTS

  OPTIMIZATIONS

  BUG FIXES

>>>>>>> 3904d62d
Release 0.23.2 - UNRELEASED

  INCOMPATIBLE CHANGES

  NEW FEATURES

  IMPROVEMENTS

    MAPREDUCE-3849. Change TokenCache's reading of the binary token file
    (Daryn Sharp via bobby)

    MAPREDUCE-3854. Fixed and reenabled tests related to MR child JVM's           
    environmental variables in TestMiniMRChildTask. (Tom White via vinodkv)

    MAPREDUCE-3877 Add a test to formalise the current state transitions
    of the yarn lifecycle. (stevel)

    MAPREDUCE-3866. Fixed the bin/yarn script to not print the command line
    unnecessarily. (vinodkv)

    MAPREDUCE-3730. Modified RM to allow restarted NMs to be able to join the
    cluster without waiting for expiry. (Jason Lowe via vinodkv)

    MAPREDUCE-2793. Corrected AppIDs, JobIDs, TaskAttemptIDs to be of correct
    format on the web pages. (Bikas Saha via vinodkv)

  OPTIMIZATIONS

  BUG FIXES

    MAPREDUCE-3918  proc_historyserver no longer in command line arguments for
    HistoryServer (Jon Eagles via bobby)

    MAPREDUCE-3862.  Nodemanager can appear to hang on shutdown due to lingering
    DeletionService threads (Jason Lowe via bobby)

    MAPREDUCE-3680. FifoScheduler web service rest API can print out invalid 
    JSON. (B Anil Kumar via tgraves)

    MAPREDUCE-3852. Test TestLinuxResourceCalculatorPlugin failing. (Thomas 
    Graves via mahadev)

    MAPREDUCE-3864. Fix cluster setup docs for correct SecondaryNameNode
    HTTPS parameters. (todd)

    MAPREDUCE-3583. Change pid to String and stime to BigInteger in order to
    avoid NumberFormatException caused by overflow.  (Zhihong Yu via szetszwo)

    MAPREDUCE-3634. Fixed all daemons to crash instead of hanging around when
    their EventHandlers get exceptions. (vinodkv)

    MAPREDUCE-3798. Fixed failing TestJobCleanup.testCusomCleanup() and moved it
    to the maven build. (Ravi Prakash via vinodkv)

    MAPREDUCE-3884. PWD should be first in the classpath of MR tasks (tucu)

    MAPREDUCE-3878. Null user on filtered jobhistory job page (Jonathon Eagles
    via tgraves)

    MAPREDUCE-3738. MM can hang during shutdown if AppLogAggregatorImpl thread
    dies unexpectedly (Jason Lowe via sseth)

    MAPREDUCE-3904 Job history produced with mapreduce.cluster.acls.enabled
    false can not be viewed with mapreduce.cluster.acls.enabled true 
    (Jonathon Eagles via tgraves)

    MAPREDUCE-3910. Fixed a bug in CapacityScheduler LeafQueue which was causing
    app-submission to fail. (John George via vinodkv)

    MAPREDUCE-3686. Fixed two bugs in Counters because of which web app displays
    zero counter values for framework counters. (Bhallamudi Venkata Siva Kamesh
    via vinodkv)
 
Release 0.23.1 - 2012-02-17 

  NEW FEATURES

    MAPREDUCE-778. Rumen Anonymizer. (Amar Kamat and Chris Douglas via amarrk)

    MAPREDUCE-3121. NodeManager should handle disk-failures (Ravi Gummadi via mahadev)

    MAPREDUCE-2863. Support web services for YARN and MR components. (Thomas
    Graves via vinodkv)

    MAPREDUCE-3251. Network ACLs can prevent some clients to talk to MR ApplicationMaster.
    (Anupam Seth via mahadev)

    MAPREDUCE-778. Rumen Anonymizer. (Amar Kamat and Chris Douglas via amarrk)

  IMPROVEMENTS

    MAPREDUCE-3481. [Gridmix] Improve Gridmix STRESS mode. (amarrk)

    MAPREDUCE-3597. [Rumen] Rumen should provide APIs to access all the 
                    job-history related information.

    MAPREDUCE-3375. [Gridmix] Memory Emulation system tests. 
                    (Vinay Thota via amarrk)

    MAPREDUCE-3840.  JobEndNotifier doesn't use the proxyToUse during connecting
    (Ravi Prakash via bobby)

    MAPREDUCE-3736. Variable substitution depth too large for fs.default.name 
    causes jobs to fail (ahmed via tucu).
 
    MAPREDUCE-2733. [Gridmix] Gridmix3 cpu emulation system tests. 
                    (Vinay Thota via amarrk)

    MAPREDUCE-3297. Moved log related components into yarn-common so that
    HistoryServer and clients can use them without depending on the
    yarn-server-nodemanager module. (Siddharth Seth via vinodkv)

    MAPREDUCE-3336. Replaced guice internal.Preconditions api usage with the
    public Preconditions API. (Thomas Graves via vinodkv)

    MAPREDUCE-3280. Removed the unnecessary job user-name configuration in
    mapred-site.xml. (vinodkv)

    MAPREDUCE-3370. Fixed MiniMRYarnCluster and related tests to not use
    a hard-coded path for the mr-app jar. (Ahmed Radwan via vinodkv)

    MAPREDUCE-3325. Improvements to CapacityScheduler doc. (Thomas Graves 
    via mahadev)

    MAPREDUCE-3341. Enhance logging of initalized queue limit values.
    (Anupam Seth via mahadev)

    MAPREDUCE-3243. Invalid tracking URL for streaming jobs (Jonathan Eagles 
    via mahadev)

    MAPREDUCE-3331. Improvement to single node cluster setup documentation for 
    0.23 (Anupam Seth via mahadev)

    MAPREDUCE-3102. Changed NodeManager to fail fast when LinuxContainerExecutor
    has wrong configuration or permissions. (Hitesh Shah via vinodkv)

    MAPREDUCE-3415. improve MiniMRYarnCluster & DistributedShell JAR
    resolution. (tucu)

    MAPREDUCE-3169. Create a new MiniMRCluster equivalent which only provides 
    client APIs cross MR1 and MR2. (Ahmed via tucu)

    MAPREDUCE-3373. Hadoop scripts unconditionally source
    "$bin"/../libexec/hadoop-config.sh. (Bruno Mahé via tomwhite)

    MAPREDUCE-3372. HADOOP_PREFIX cannot be overridden.
    (Bruno Mahé via tomwhite)

    MAPREDUCE-3411. Performance Upgrade for jQuery (Jonathan Eagles via 
    mahadev)

    MAPREDUCE-3371. Review and improve the yarn-api javadocs. (Ravi Prakash
    via mahadev)

    MAPREDUCE-3238. Small cleanup in SchedulerApp. (Todd Lipcon via mahadev)

    MAPREDUCE-3413. RM web ui applications not sorted in any order by default.
    (Jonathan Eagles via mahadev)

    MAPREDUCE-3045. Fixed UI filters to not filter on hidden title-numeric
    sort fields. (Jonathan Eagles via sseth)

    MAPREDUCE-3448. TestCombineOutputCollector javac unchecked warning on mocked
    generics (Jonathan Eagles via mahadev)

    MAPREDUCE-3169 amendment. Deprecate MiniMRCluster. (Ahmed Radwan via
    sseth)

    MAPREDUCE-3369. Migrate MR1 tests to run on MR2 using the new interfaces
    introduced in MAPREDUCE-3169. (Ahmed Radwan via tomwhite)

    MAPREDUCE-3518. mapred queue -info <queue> -showJobs throws NPE. 
    (Jonathan Eagles via mahadev)

    MAPREDUCE-3391. Making a trivial change to correct a log message in
    DistributedShell app's AM. (Subroto Sanyal via vinodkv)

    MAPREDUCE-3547. Added a bunch of unit tests for the the RM/NM webservices.
    (Thomas Graves via acmurthy)

    MAPREDUCE-3610. Remove use of the 'dfs.block.size' config for default block
    size fetching. Use FS#getDefaultBlocksize instead. (Sho Shimauchi via harsh)

    MAPREDUCE-3478. Cannot build against ZooKeeper 3.4.0. (Tom White via mahadev)

    MAPREDUCE-3528. Fixed TaskHeartBeatHandler to use a new configuration
    for the thread loop interval separate from task-timeout configuration
    property. (Siddharth Seth via vinodkv)

    MAPREDUCE-3312. Modified MR AM to not send a stop-container request for
    a container that isn't launched at all. (Robert Joseph Evans via vinodkv)

    MAPREDUCE-3382. Enhanced MR AM to use a proxy to ping the job-end
    notification URL. (Ravi Prakash via vinodkv)

    MAPREDUCE-3299. Added AMInfo table to the MR AM job pages to list all the
    job-attempts when AM restarts and recovers. (Jonathan Eagles via vinodkv)

    MAPREDUCE-3251. Network ACLs can prevent some clients to talk to MR AM.
    Improved the earlier patch to not to JobHistoryServer repeatedly.
    (Anupam Seth via vinodkv)

    MAPREDUCE-3553. Add support for data returned when exceptions thrown from web 
    service apis to be in either xml or in JSON. (Thomas Graves via mahadev)

    MAPREDUCE-3641. Making CapacityScheduler more conservative so as to 
    assign only one off-switch container in a single scheduling
    iteration. (Arun C Murthy via vinodkv)

    MAPREDUCE-3692. yarn-resourcemanager out and log files can get big. (eli)

    MAPREDUCE-3710. Improved FileInputFormat to return better locality for the
    last split. (Siddarth Seth via vinodkv)

    MAPREDUCE-2765. DistCp Rewrite. (Mithun Radhakrishnan via mahadev)

    MAPREDUCE-3737. The Web Application Proxy's is not documented very well.
    (Robert Evans via mahadev)

    MAPREDUCE-3699. Increased RPC handlers for all YARN servers to reasonable
    values for working at scale. (Hitesh Shah via vinodkv)

    MAPREDUCE-3693. Added mapreduce.admin.user.env to mapred-default.xml.
    (Roman Shapshonik via acmurthy) 

    MAPREDUCE-3732. Modified CapacityScheduler to use only users with pending
    requests for computing user-limits. (Arun C Murthy via vinodkv)

    MAPREDUCE-3679. AM logs and others should not automatically refresh after every 1 
    second. (Vinod KV  via mahadev)

    MAPREDUCE-3754. Modified RM UI to filter applications based on state of the
    applications. (vinodkv)

    MAPREDUCE-3774. Moved yarn-default.xml to hadoop-yarn-common from
    hadoop-server-common. (Mahadev Konar via vinodkv)

    MAPREDUCE-3771. Un-deprecated the old mapred apis, port of MAPREDUCE-1735.
    (acmurthy)

    MAPREDUCE-3784. Fixed CapacityScheduler so that maxActiveApplications and
    maxActiveApplicationsPerUser per queue are not too low for small
    clusters. (Arun C Murthy via vinodkv)

  OPTIMIZATIONS

    MAPREDUCE-3567. Extraneous JobConf objects in AM heap. (Vinod Kumar
    Vavilapalli via sseth)

    MAPREDUCE-3399. Modifying ContainerLocalizer to send a heartbeat to NM
    immediately after downloading a resource instead of always waiting for a
    second. (Siddarth Seth via vinodkv)

    MAPREDUCE-3568. Optimized Job's progress calculations in MR AM. (vinodkv)

    MAPREDUCE-3569. TaskAttemptListener holds a global lock for all
    task-updates. (Vinod Kumar Vavilapalli via sseth)

    MAPREDUCE-3511. Removed a multitude of cloned/duplicate counters in the AM
    thereby reducing the AM heap size and preventing full GCs. (vinodkv)

    MAPREDUCE-3618. Fixed TaskHeartbeatHandler to not hold a global lock for all
    task-updates. (Siddarth Seth via vinodkv)

    MAPREDUCE-3512. Batching JobHistory flushing to DFS so that we don't flush
    for every event slowing down AM. (Siddarth Seth via vinodkv)

    MAPREDUCE-3718. Change default AM heartbeat interval to 1 second. (Hitesh
    Shah via sseth)

    MAPREDUCE-3360. Added information about lost/rebooted/decommissioned nodes
    on the webapps. (Bhallamudi Venkata Siva Kamesh and Jason Lowe via vinodkv)

    MAPREDUCE-3756. Made single shuffle limit configurable. (Hitesh Shah via
    acmurthy) 

    MAPREDUCE-3811. Made jobclient-to-AM retries configurable. (sseth via
    acmurthy) 

  BUG FIXES

    MAPREDUCE-2784. [Gridmix] Bug fixes in ExecutionSummarizer and 
                    ResourceUsageMatcher. (amarrk)

    MAPREDUCE-3194. "mapred mradmin" command is broken in mrv2
                     (Jason Lowe via bobby)

    MAPREDUCE-3462. Fix Gridmix JUnit testcase failures. 
                    (Ravi Prakash and Ravi Gummadi via amarrk)

    MAPREDUCE-2950. [Rumen] Fixed TestUserResolve. (Ravi Gummadi via amarrk)

    MAPREDUCE-3412. Fix 'ant docs'. (amarrk)

    MAPREDUCE-3346 [Rumen] LoggedTaskAttempt#getHostName() returns null.
                   (amarrk)

    MAPREDUCE-3221. Reenabled the previously ignored test in TestSubmitJob
    and fixed bugs in it. (Devaraj K via vinodkv)

    MAPREDUCE-3215. Reenabled and fixed bugs in the failing test
    TestNoJobSetupCleanup. (Hitesh Shah via vinodkv)

    MAPREDUCE-3219. Reenabled and fixed bugs in the failing test
    TestDelegationToken. (Hitesh Shah via vinodkv)

    MAPREDUCE-3217. Reenabled and fixed bugs in the failing ant test
    TestAuditLogger. (Devaraj K via vinodkv)

    MAPREDUCE-3291. App fail to launch due to delegation token not 
    found in cache (Robert Evans via mahadev)

    MAPREDUCE-3344. o.a.h.mapreduce.Reducer since 0.21 blindly casts to
    ReduceContext.ValueIterator. (Brock Noland via tomwhite)

    MAPREDUCE-3342. Fixed JobHistoryServer to also show the job's queue
    name. (Jonathan Eagles via vinodkv)

    MAPREDUCE-3345. Fixed a race condition in ResourceManager that was causing
    TestContainerManagerSecurity to fail sometimes. (Hitesh Shah via vinodkv)

    MAPREDUCE-3368. Fixed test compilation. (Hitesh Shah via vinodkv)

    MAPREDUCE-3333. Fixed bugs in ContainerLauncher of MR AppMaster due to
    which per-container connections to NodeManager were lingering long enough
    to hit the ulimits on number of processes. (vinodkv)

    MAPREDUCE-3392. Fixed Cluster's getDelegationToken's API to return null
    when there isn't a supported token. (John George via vinodkv)

    MAPREDUCE-3379. Fixed LocalResourceTracker in NodeManager to remove deleted
    cache entries correctly. (Siddharth Seth via vinodkv)

    MAPREDUCE-3324. Not All HttpServer tools links (stacks,logs,config,metrics) are 
    accessible through all UI servers (Jonathan Eagles via mahadev)

    MAPREDUCE-3355. Fixed MR AM's ContainerLauncher to handle node-command
    timeouts correctly. (vinodkv)

    MAPREDUCE-3407. Fixed pom files to refer to the correct MR app-jar needed
    by the integration tests. (Hitesh Shah via vinodkv)

    MAPREDUCE-3437. Fix examples pom to refer to the correct 0.23 snapshot
    version. (Jonathan Eagles via todd)

    MAPREDUCE-3434. Nightly build broken (Hitesh Shah via mahadev)

    MAPREDUCE-3447. mapreduce examples not working (mahadev)

    MAPREDUCE-3444. trunk/0.23 builds broken (Hitesh Shah via mahadev)

    MAPREDUCE-3454. [Gridmix] TestDistCacheEmulation is broken (Hitesh Shah
    via mahadev)

    MAPREDUCE-3408. yarn-daemon.sh unconditionnaly sets yarn.root.logger 
    (Bruno Mahe via mahadev)

    MAPREDUCE-3329. Fixed CapacityScheduler to ensure maximum-capacity cannot
    be lesser than capacity for any queue. (acmurthy)

    MAPREDUCE-3464. mapreduce jsp pages missing DOCTYPE. (Dave Vronay via mattf)

    MAPREDUCE-3265. Removed debug logs during job submission to LOG.debug to
    cut down noise. (acmurthy) 

    MAPREDUCE-3468. Changed ant based infrastructure to use 0.23.1 version.
    (sseth via acmurthy) 

    MAPREDUCE-3433. Finding counters by legacy group name returns empty
    counters. (tomwhite)

    MAPREDUCE-3450. NM port info no longer available in JobHistory.
    (Siddharth Seth via mahadev)

    MAPREDUCE-3477. Hadoop site documentation cannot be built anymore. 
    (jeagles via tucu)

    MAPREDUCE-3488. Streaming jobs are failing because the main class
    isnt set in the pom files. (mahadev)
 
    MAPREDUCE-3463. Second AM fails to recover properly when first AM is killed with
    java.lang.IllegalArgumentException causing lost job. (Siddharth Seth via mahadev)

    MAPREDUCE-3452. fifoscheduler web ui page always shows 0% used for the queue.
    (Jonathan Eagles via mahadev)

    MAPREDUCE-3443. JobClient and Job should function in the context of the
    UGI which created them. (Mahadev Konar via sseth)

    MAPREDUCE-3460. MR AM can hang if containers are allocated on a node
    blacklisted by the AM. (Hitesh Shah and Robert Joseph Evans via sseth)

    MAPREDUCE-3453. RM web ui application details page shows RM cluster about
    information. (Jonathan Eagles via sseth)

    MAPREDUCE-3479. JobClient#getJob cannot find local jobs. (tomwhite)

    MAPREDUCE-3500. MRJobConfig creates an LD_LIBRARY_PATH using the platform ARCH. (tucu)

    MAPREDUCE-3456. $HADOOP_PREFIX/bin/yarn should set defaults for 
    $HADOOP_*_HOME (Eric Payne via mahadev)

    MAPREDUCE-3458. Fix findbugs warnings in hadoop-examples. (Devaraj K
    via mahadev)

    MAPREDUCE-3485. DISKS_FAILED -101 error code should be defined in same location as 
    ABORTED_CONTAINER_EXIT_STATUS. (Ravi Gummadi via mahadev)

    MAPREDUCE-3389. MRApps loads the 'mrapp-generated-classpath' file with 
    classpath from the build machine. (tucu)

    MAPREDUCE-3496. Fixed client to print queue acls in consistent order.
    (Jonathan Eagles via acmurthy) 

    MAPREDUCE-3147. Handle leaf queues with the same name properly.
    (Ravi Prakash via mahadev)

    MAPREDUCE-3327. RM web ui scheduler link doesn't show correct max value 
    for queues (Anupam Seth via mahadev)

    MAPREDUCE-3513. Capacity Scheduler web UI has a spelling mistake for Memory.
    (chackaravarthy via mahadev)

    MAPREDUCE-3519. Fixed a deadlock in NodeManager LocalDirectories's handling
    service. (Ravi Gummadi via vinodkv)

    MAPREDUCE-3527. Fix minor API incompatibilities between 1.0 and 0.23.
    (tomwhite)

    MAPREDUCE-3328. mapred queue -list output inconsistent and missing child 
    queues. (Ravi Prakash via mahadev)

    MAPREDUCE-3510. Capacity Scheduler inherited ACLs not displayed by mapred queue 
    -showacls (Jonathan Eagles via mahadev)

    MAPREDUCE-3537. Fix race condition in DefaultContainerExecutor which led
    to container localization occuring in wrong directories. (acmurthy)

    MAPREDUCE-3542. Support "FileSystemCounter" legacy counter group name for
    compatibility. (tomwhite)

    MAPREDUCE-3426. Fixed MR AM in uber mode to write map intermediate outputs
    in the correct directory to work properly in secure mode. (Hitesh Shah via
    vinodkv)

    MAPREDUCE-3544. gridmix build is broken, requires hadoop-archives to be 
    added as ivy dependency. (tucu)

    MAPREDUCE-3557. MR1 test fail to compile because of missing hadoop-archives 
    dependency. (tucu)

    MAPREDUCE-3541. Fix broken TestJobQueueClient test. (Ravi Prakash via 
    mahadev)

    MAPREDUCE-3398. Fixed log aggregation to work correctly in secure mode.
    (Siddharth Seth via vinodkv)

    MAPREDUCE-3530. Fixed an NPE occuring during scheduling in the
    ResourceManager. (Arun C Murthy via vinodkv)

    MAPREDUCE-3484. Fixed JobEndNotifier to not get interrupted before completing
    all its retries. (Ravi Prakash via vinodkv)

    MAPREDUCE-3531. Fixed a race in ContainerTokenSecretManager. (Robert Joseph
    Evans via sseth)

    MAPREDUCE-3560. TestRMNodeTransitions is failing on trunk. 
    (Siddharth Seth via mahadev)

    MAPREDUCE-3487. Fixed JobHistory web-UI to display links to single task's
    counters' page. (Jason Lowe via vinodkv)

    MAPREDUCE-3564. Fixed failures in TestStagingCleanup and TestJobEndNotifier
    tests. (Siddharth Seth via vinodkv)

    MAPREDUCE-3422. Counter display names are not being picked up. (Jonathan
    Eagles via sseth)

    MAPREDUCE-3366. Mapreduce component should use consistent directory structure 
    layout as HDFS/common (Eric Yang via mahadev)

    MAPREDUCE-3387. Fixed AM's tracking URL to always go through the proxy, even
    before the job started, so that it works properly with oozie throughout
    the job execution. (Robert Joseph Evans via vinodkv)

    MAPREDUCE-3579. ConverterUtils shouldn't include a port in a path from a url 
    without a port. (atm via harsh)

    MAPREDUCE-3563. Fixed LocalJobRunner to work correctly with new mapreduce
    apis. (acmurthy)

    MAPREDUCE-3376. Fixed Task to ensure it passes reporter to combiners using
    old MR api. (Subroto Sanyal via acmurthy)

    MAPREDUCE-3339. Fixed MR AM to stop considering node blacklisting after the
    number of nodes blacklisted crosses a threshold. (Siddharth Seth via vinodkv)

    MAPREDUCE-3588. Fixed bin/yarn which was broken by MAPREDUCE-3366 so that
    yarn daemons can start. (Arun C Murthy via vinodkv)

    MAPREDUCE-3349. Log rack-name in JobHistory for unsuccessful tasks. (Amar
    Kamat and Devaraj K via sseth)

    MAPREDUCE-3586. Modified CompositeService to avoid duplicate stop operations
    thereby solving race conditions in MR AM shutdown. (vinodkv)

    MAPREDUCE-3604. Fixed streaming to use new mapreduce.framework.name to
    check for local mode. (acmurthy) 

    MAPREDUCE-3521. Fixed streaming to ensure it doesn't silently ignore
    unknown arguments. (Robert Evans via acmurthy) 

    MAPREDUCE-3522. Ensure queues inherit ACLs from parent if they aren't
    explicitly specified. (Jonathan Eagles via acmurthy) 

    MAPREDUCE-3608. Fixed compile issue with MAPREDUCE-3522. (mahadev via
    acmurthy) 

    MAPREDUCE-3490. Fixed MapReduce AM to count failed maps also towards Reduce
    ramp up. (Sharad Agarwal and Arun C Murthy via vinodkv)

    MAPREDUCE-3529. TokenCache does not cache viewfs credentials correctly
    (sseth)

    MAPREDUCE-3595. Add missing TestCounters#testCounterValue test from branch
    1 to 0.23 (Tom White via sseth)

    MAPREDUCE-3566. Fixed MR AM to construct CLC only once across all tasks.
    (vinodkv via acmurthy) 

    MAPREDUCE-3572. Moved AM event dispatcher to a separate thread for
    performance reasons. (vinodkv via acmurthy) 

    MAPREDUCE-3615. Fix some ant test failures. (Thomas Graves via sseth)

    MAPREDUCE-1744. DistributedCache creates its own FileSytem instance when 
    adding a file/archive to the path. (Dick King via tucu)

    MAPREDUCE-3326. Added detailed information about queue's to the
    CapacityScheduler web-ui. (Jason Lowe via acmurthy) 

    MAPREDUCE-3548. Added more unit tests for MR AM & JHS web-services.
    (Thomas Graves via acmurthy) 

    MAPREDUCE-3617. Removed wrong default value for
    yarn.resourcemanager.principal and yarn.nodemanager.principal. (Jonathan
    Eagles via acmurthy) 

    MAPREDUCE-3624. Remove unnecessary dependency on JDK's tools.jar. (mahadev
    via acmurthy)

    MAPREDUCE-3616. Thread pool for launching containers in MR AM not
    expanding as expected. (vinodkv via sseth)

    MAPREDUCE-3639. Fixed TokenCache to work with absent FileSystem canonical
    service-names. (Siddharth Seth via vinodkv)

    MAPREDUCE-3380. Token infrastructure for running clients which are not kerberos 
    authenticated. (mahadev)

    MAPREDUCE-3648. TestJobConf failing. (Thomas Graves via mahadev)

    MAPREDUCE-3651. TestQueueManagerRefresh fails. (Thomas Graves via mahadev)

    MAPREDUCE-3645. TestJobHistory fails. (Thomas Graves via mahadev)
  
    MAPREDUCE-3652. org.apache.hadoop.mapred.TestWebUIAuthorization.testWebUIAuthorization 
    fails. (Thomas Graves via mahadev)

    MAPREDUCE-3625. CapacityScheduler web-ui display of queue's used capacity is broken.
    (Jason Lowe via mahadev)

    MAPREDUCE-3596. Fix scheduler to handle cleaned up containers, which NMs
    may subsequently report as running. (Vinod Kumar Vavilapalli via sseth)

    MAPREDUCE-3656. Fixed a race condition in MR AM which is failing the sort
    benchmark consistently. (Siddarth Seth via vinodkv)

    MAPREDUCE-3532. Modified NM to report correct http address when an ephemeral
    web port is configured. (Bhallamudi Venkata Siva Kamesh via vinodkv)

    MAPREDUCE-3404. Corrected MR AM to honor speculative configuration and enable
    speculating either maps or reduces. (Eric Payne via vinodkv)

    MAPREDUCE-3664. Federation Documentation has incorrect configuration example.
    (Brandon Li via jitendra)

    MAPREDUCE-3649. Job End notification gives an error on calling back.
    (Ravi Prakash via mahadev)

    MAPREDUCE-3657. State machine visualize build fails. (Jason Lowe 
    via mahadev)

    MAPREDUCE-2450. Fixed a corner case with interrupted communication threads
    leading to a long timeout in Task. (Rajesh Balamohan via acmurthy)

    MAPREDUCE-3669. Allow clients to talk to MR HistoryServer using both
    delegation tokens and kerberos. (mahadev via acmurthy)

    MAPREDUCE-3684. LocalDistributedCacheManager does not shut down its thread
    pool (tomwhite)

    MAPREDUCE-3582. Move successfully passing MR1 tests to MR2 maven tree.
    (ahmed via tucu)

    MAPREDUCE-3698. Client cannot talk to the history server in secure mode.
    (mahadev)

    MAPREDUCE-3689. RM web UI doesn't handle newline in job name.
    (Thomas Graves via mahadev)

    MAPREDUCE-3701. Delete HadoopYarnRPC from 0.23 branch.
    (mahadev)

    MAPREDUCE-3549. write api documentation for web service apis for RM, NM, 
    mapreduce app master, and job history server (Thomas Graves via mahadev)

    MAPREDUCE-3705. ant build fails on 0.23 branch. (Thomas Graves via
    mahadev)
 
    MAPREDUCE-3691. webservices add support to compress response.
    (Thomas Graves via mahadev)

    MAPREDUCE-3702. internal server error trying access application master 
    via proxy with filter enabled (Thomas Graves via mahadev)

    MAPREDUCE-3646. Remove redundant URL info from "mapred job" output.
    (Jonathan Eagles via mahadev)

    MAPREDUCE-3681. Fixed computation of queue's usedCapacity. (acmurthy) 

    MAPREDUCE-3505. yarn APPLICATION_CLASSPATH needs to be overridable. 
    (ahmed via tucu)

    MAPREDUCE-3714. Fixed EventFetcher and Fetcher threads to shut-down properly
    so that reducers don't hang in corner cases. (vinodkv)

    MAPREDUCE-3712. The mapreduce tar does not contain the hadoop-mapreduce-client-
    jobclient-tests.jar. (mahadev)

    MAPREDUCE-3717. JobClient test jar has missing files to run all the test programs.
    (mahadev)

    MAPREDUCE-3630. Fixes a NullPointer exception while running TeraGen - if a
    map is asked to generate 0 records. (Mahadev Konar via sseth)

    MAPREDUCE-3683. Fixed maxCapacity of queues to be product of parent
    maxCapacities. (acmurthy)

    MAPREDUCE-3713. Fixed the way head-room is allocated to applications by
    CapacityScheduler so that it deducts current-usage per user and not
    per-application. (Arun C Murthy via vinodkv)

    MAPREDUCE-3721. Fixed a race in shuffle which caused reduces to hang.
    (sseth via acmurthy) 

    MAPREDUCE-3733. Add Apache License Header to hadoop-distcp/pom.xml.
    (mahadev)

    MAPREDUCE-3735. Add distcp jar to the distribution (tar).
    (mahadev)

    MAPREDUCE-3720. Changed bin/mapred job -list to not print job-specific
    information not available at RM. (vinodkv via acmurthy) 

    MAPREDUCE-3742. "yarn logs" command fails with ClassNotFoundException.
    (Jason Lowe via mahadev)

    MAPREDUCE-3703. ResourceManager should provide node lists in JMX output.
    (Eric Payne via mahadev)

    MAPREDUCE-3716. Fixing YARN+MR to allow MR jobs to be able to use
    java.io.File.createTempFile to create temporary files as part of their
    tasks. (Jonathan Eagles via vinodkv)

    MAPREDUCE-3748. Changed a log in CapacityScheduler.nodeUpdate to debug.
    (ramya via acmurthy) 

    MAPREDUCE-3764. Fixed resource usage metrics for queues and users.
    (acmurthy)

    MAPREDUCE-3749. ConcurrentModificationException in counter groups.
    (tomwhite)

    MAPREDUCE-3762. Fixed default CapacityScheduler configs. (mahadev via
    acmurthy) 

    MAPREDUCE-3499. New MiniMR does not setup proxyuser configuration 
    correctly, thus tests using doAs do not work. (johnvijoe via tucu)

    MAPREDUCE-3696. MR job via oozie does not work on hadoop 23.
    (John George via mahadev)

    MAPREDUCE-3427. Fix streaming unit tests broken after mavenization.
    (Hitesh Shah via acmurthy) 

    MAPREDUCE-3640. Allow AMRecovery to work with partial JobHistory files.
    (Arun C Murthy via sseth)

    MAPREDUCE-3752. Modified application limits to include queue max-capacities
    besides the usual user limits. (Arun C Murthy via vinodkv)

    MAPREDUCE-3744. Fix the yarn logs command line. Improve error messages for
    mapred job -logs. (Jason Lowe via sseth)

    MAPREDUCE-3780. Fixed a bug where applications killed before getting
    activated were not getting cleaned up properly. (Hitesh Shah via acmurthy)

    MAPREDUCE-3708. Metrics: Incorrect Apps Submitted Count (Bhallamudi via 
    mahadev)

    MAPREDUCE-3727. jobtoken location property in jobconf refers to wrong 
    jobtoken file (tucu)

    MAPREDUCE-3711. Fixed MR AM recovery so that only single selected task
    output is recovered and thus reduce the unnecessarily bloated recovery
    time. (Robert Joseph Evans via vinodkv)

    MAPREDUCE-3760. Changed active nodes list to not contain unhealthy nodes
    on the webUI and metrics. (vinodkv)

    MAPREDUCE-3417. Fixed job-access-controls to work with MR AM and
    JobHistoryServer web-apps. (Jonathan Eagles via vinodkv)

    MAPREDUCE-3803. Fix broken build of raid contrib due to HDFS-2864.
    (Ravi Prakash via suresh)

    MAPREDUCE-3791. can't build site in hadoop-yarn-server-common.
    (mahadev)

    MAPREDUCE-3723. TestAMWebServicesJobs & TestHSWebServicesJobs 
    incorrectly asserting tests (Bhallamudi Venkata Siva Kamesh
    via mahadev)

    MAPREDUCE-3795. "job -status" command line output is malformed.
    (vinodkv via mahadev)

    MAPREDUCE-3759. ClassCastException thrown in -list-active-trackers when 
    there are a few unhealthy nodes (vinodkv via mahadev)

    MAPREDUCE-3775. Change MiniYarnCluster to escape special chars in testname.
    (Hitesh Shah via mahadev)

    MAPREDUCE-3765. FifoScheduler does not respect yarn.scheduler.fifo.minimum-
    allocation-mb setting (Hitesh Shah via mahadev)

    MAPREDUCE-3747. Initialize queue metrics upfront and added start/finish
    time to RM Web-UI. (acmurthy) 

    MAPREDUCE-3814. Fixed MRV1 compilation. (Arun C Murthy via vinodkv)

    MAPREDUCE-3810. Performance tweaks - reduced logging in AM and defined
    hascode/equals for ResourceRequest & Priority. (vinodkv via acmurthy) 

    MAPREDUCE-3813. Added a cache for resolved racks. (vinodkv via acmurthy)   

    MAPREDUCE-3808. Fixed an NPE in FileOutputCommitter for jobs with maps
    but no reduces. (Robert Joseph Evans via vinodkv)

    MAPREDUCE-3804. yarn webapp interface vulnerable to cross scripting attacks
    (Dave Thompson via bobby)

    MAPREDUCE-3354. Changed scripts so that jobhistory server is started by
    bin/mapred instead of bin/yarn. (Jonathan Eagles via acmurthy) 

    MAPREDUCE-3809. Ensure that there is no needless sleep in Task at the end
    of the task. (sseth via acmurthy)

    MAPREDUCE-3794. Support mapred.Task.Counter and mapred.JobInProgress.Counter 
    enums for compatibility (Tom White via mahadev)

    MAPREDUCE-3697. Support binary compatibility for Counters after
    MAPREDUCE-901. (mahadev via acmurthy) 

    MAPREDUCE-3817. Fixed bin/mapred to allow running of distcp and archive
    jobs. (Arpit Gupta via acmurthy) 

    MAPREDUCE-3709. TestDistributedShell is failing. (Hitesh Shah via 
    mahadev)

    MAPREDUCE-3436. JobHistory webapp address should use the host configured
    in the jobhistory address. (Ahmed Radwan via sseth)

    MAPREDUCE-3815. Fixed MR AM to always use hostnames and never IPs when
    requesting containers so that scheduler can give off data local containers
    correctly. (Siddarth Seth via vinodkv)
 
    MAPREDUCE-3833. Fixed a bug in reinitiaziling of queues. (Jason Lowe via
    acmurthy) 

    MAPREDUCE-3826. Fixed a bug in RM web-ui which broke sorting. (Jonathan
    Eagles via acmurthy)

    MAPREDUCE-3823. Ensure counters are calculated only once after a job
    finishes. (Vinod Kumar Vavilapalli via sseth)

    MAPREDUCE-3827. Changed Counters to use ConcurrentSkipListMap for
    performance. (vinodkv via acmurthy)  

    MAPREDUCE-3822. Changed FS counter computation to use all occurences of
    the same FS scheme, instead of randomly using one. (Mahadev Konar via
    sseth)

    MAPREDUCE-3834. Changed MR AM to not add the same rack entry multiple times
    into the container request table when multiple hosts for a split happen to
    be on the same rack. (Siddarth Seth via vinodkv)

    MAPREDUCE-3828. Ensure that urls in single-node mode are correct. (sseth
    via acmurthy) 

    MAPREDUCE-3770. Zombie.getJobConf() results into NPE. (amarrk)

    MAPREDUCE-3843. Job summary log file found missing on the RM host 
    (Anupam Seth via tgraves)

    MAPREDUCE-3846. Addressed MR AM hanging issues during AM restart and then
    the recovery. (vinodkv)

    MAPREDUCE-3802. Added test to validate that AM can crash multiple times and
    still can recover successfully after MAPREDUCE-3846. (vinodkv)

    MAPREDUCE-3858. Task attempt failure during commit results in task never completing.
    (Tom White via mahadev)

    MAPREDUCE-3856. Instances of RunningJob class givs incorrect job tracking
    urls when mutiple jobs are submitted from same client jvm. (Eric Payne via
    sseth)

    MAPREDUCE-3880. Changed LCE binary to be 32-bit. (acmurthy)

Release 0.23.0 - 2011-11-01 

  INCOMPATIBLE CHANGES

    MAPREDUCE-2455. Remove deprecated JobTracker.State in favour of
    JobTrackerStatus. (tomwhite)

    MAPREDUCE-2430. Remove mrunit contrib. (nigel via eli)

    MAPREDUCE-2606. Remove IsolationRunner. (Alejandro Abdelnur via eli)

  NEW FEATURES

    MAPREDUCE-2682. Add "mapred classpath" command to print classpath
    for MR applications. (vinodkv via acmurthy) 

    MAPREDUCE-2107. [Gridmix] Total heap usage emulation in Gridmix.
    (Amar Kamat and Ravi Gummadi via amarrk)

    MAPREDUCE-2106. [Gridmix] Cumulative CPU usage emulation in Gridmix. 
    (amarrk)

    MAPREDUCE-2543. [Gridmix] High-Ram feature emulation in Gridmix. (amarrk)

    MAPREDUCE-2408. [Gridmix] Compression emulation in Gridmix. (amarrk)

    MAPREDUCE-2473. Add "mapred groups" command to query the server-side groups
    resolved for a user. (Aaron T. Myers via todd)

    MAPREDUCE-461. Enable ServicePlugins for the JobTracker.
    (Fredrik Hedberg via tomwhite)

    MAPREDUCE-2521. Create RPM and Debian packages for MapReduce. Changes 
    deployment layout to be consistent across the binary tgz, rpm, and deb.
    (Eric Yang via omalley)

    MAPREDUCE-2323. Add metrics to the fair scheduler. (todd)

    MAPREDUCE-2037. Capture intermediate progress, CPU and memory usage for
    tasks. (Dick King via acmurthy) 

    MAPREDUCE-279. MapReduce 2.0. Merging MR-279 branch into trunk. Contributed by
    Arun C Murthy, Christopher Douglas, Devaraj Das, Greg Roelofs, Jeffrey
    Naisbitt, Josh Wills, Jonathan Eagles, Krishna Ramachandran, Luke Lu, Mahadev
    Konar, Robert Evans, Sharad Agarwal, Siddharth Seth, Thomas Graves, and Vinod
    Kumar Vavilapalli.

    MAPREDUCE-2930. Added the ability to be able to generate graphs from the
    state-machine definitions. (Binglin Chang via vinodkv)

    MAPREDUCE-2719. Add a simple, DistributedShell, application to illustrate
    alternate frameworks on YARN. (Hitesh Shah via acmurthy)

    MAPREDUCE-3104. Implemented Application-acls. (vinodkv)

    MAPREDUCE-2708. Designed and implemented MR Application Master recovery to
    make MR AMs resume their progress after restart. (Sharad Agarwal via vinodkv)

    MAPREDUCE-2858. Added a WebApp Proxy for applications. (Robert Evans via
    acmurthy) 

  IMPROVEMENTS

    MAPREDUCE-2187. Reporter sends progress during sort/merge. (Anupam Seth via
    acmurthy) 

    MAPREDUCE-2365. Add counters to track bytes (read,written) via 
    File(Input,Output)Format. (Siddharth Seth via acmurthy)
 
    MAPREDUCE-2680. Display queue name in job client CLI. (acmurthy) 
 
    MAPREDUCE-2679. Minor changes to sync trunk with MR-279 branch. (acmurthy) 
 
    MAPREDUCE-2400. Remove Cluster's dependency on JobTracker via a 
    ServiceProvider for the actual implementation. (tomwhite via acmurthy) 
 
    MAPREDUCE-2596. [Gridmix] Summarize Gridmix runs. (amarrk)

    MAPREDUCE-2563. [Gridmix] Add High-Ram emulation system tests to 
    Gridmix. (Vinay Kumar Thota via amarrk)

    MAPREDUCE-2104. [Rumen] Add Cpu, Memory and Heap usages to 
    TraceBuilder's output. (amarrk)

    MAPREDUCE-2554. [Gridmix]  Add distributed cache emulation system tests 
    to Gridmix. (Vinay Kumar Thota via amarrk)
 
    MAPREDUCE-2543. [Gridmix] High-Ram feature emulation testcase. (amarrk)

    MAPREDUCE-2469. Task counters should also report the total heap usage of 
    the task. (Ravi Gummadi and Amar Ramesh Kamat via amarrk)

    MAPREDUCE-2544. [Gridmix] Add compression emulation system tests to 
    Gridmix. (Vinay Kumar Thota via amarrk)

    MAPREDUCE-2517. [Gridmix] Add system tests to Gridmix. 
    (Vinay Kumar Thota via amarrk)

    MAPREDUCE-2492. The new MapReduce API should make available task's
    progress to the task. (amarrk)

    MAPREDUCE-2153. Bring in more job configuration properties in to the trace 
    file. (Rajesh Balamohan via amarrk)

    MAPREDUCE-1461. Feature to instruct rumen-folder utility to skip jobs worth 
    of specific duration. (Rajesh Balamohan via amarrk)

    MAPREDUCE-2172. Added test-patch.properties required by test-patch.sh 
    (nigel)

    MAPREDUCE-2156. Raid-aware FSCK. (Patrick Kling via dhruba)

    MAPREDUCE-2215. A more elegant FileSystem#listCorruptFileBlocks API
    (RAID changes) (Patrick Kling via hairong)

    MAPREDUCE-1831. BlockPlacement policy for HDFS-RAID.
    (Scott Chen via dhruba)

    MAPREDUCE-1906. Lower minimum heartbeat interval for TaskTracker
    (Scott Carey and Todd Lipcon via todd)

    MAPREDUCE-1382. MRAsyncDiscService should tolerate missing local.dir.
    (Zheng Shao and tomwhite via tomwhite)

    MAPREDUCE-2263. MapReduce side of HADOOP-6904: RPC compatibility.
    (hairong)

    MAPREDUCE-1706. Log RAID recoveries on HDFS. (schen)

    MAPREDUCE-2334. Update BlockPlacementPolicyRaid for the new method
    in BlockPlacementPolicy.  (szetszwo)

    MAPREDUCE-2254. Allow setting of end-of-record delimiter for
    TextInputFormat (Ahmed Radwan via todd)

    MAPREDUCE-1927. Unit test for HADOOP-6835 (concatenated gzip support).
    (Greg Roelofs via tomwhite)

    MAPREDUCE-2206. The task-cleanup tasks should be optional. (schen)

    MAPREDUCE-2225. MultipleOutputs should not require the use of 'Writable'.
    (Harsh J Chouraria via tomwhite)

    MAPREDUCE-1811. Job.monitorAndPrintJob() should print status of the job
    at completion. (Harsh J Chouraria via tomwhite)

    MAPREDUCE-993. bin/hadoop job -events <jobid> <from-event-#> <#-of-events>
    help message is confusing. (Harsh J Chouraria via tomwhite)

    MAPREDUCE-2302. Add static factory methods in GaloisField. (schen)

    MAPREDUCE-2351. mapred.job.tracker.history.completed.location should
    support an arbitrary filesystem URI. (tomwhite)

    MAPREDUCE-2239. BlockPlacementPolicyRaid should call getBlockLocations
    only when necessary. (schen)

    MAPREDUCE-2331. Add coverage of task graph servlet to fair scheduler system
    test. (todd)

    MAPREDUCE-2367. Allow using a file to exclude certain tests from build.
    (todd)

    MAPREDUCE-2202. Generalize CLITest structure and interfaces to faciliate
    upstream adoption (e.g. for web or system testing). (cos)

    MAPREDUCE-2420. JobTracker should be able to renew delegation token over 
    HTTP (Boris Shkolnik via jitendra)

    MAPREDUCE-2474. Add docs to the new API Partitioner on how to access the
    Job Configuration. (Harsh J Chouraria via todd)
    
    MAPREDUCE-2475. Disable IPV6 for junit tests. (suresh srinivas via mahadev)

    MAPREDUCE-2422. Removed unused internal methods from DistributedCache.
    (tomwhite)

    MAPREDUCE-2456. Log the reduce taskID and associated TaskTrackers with
    failed fetch notifications in the JobTracker log.
    (Jeffrey Naisbitt via cdouglas)

    MAPREDUCE-869. Documentation for config to set map/reduce task environment
    (Alejandro Abdelnur via todd)

    MAPREDUCE-2410. Add entry to streaming FAQ about how streaming reducers
    receive keys. (Harsh J Chouraria via todd)

    MAPREDUCE-2499. MR part of HADOOP-7291. (eli)

    MAPREDUCE-2497. Missing spaces in error messages. (eli)

    MAPREDUCE-2502. JobSubmitter should use mapreduce.job.maps instead of
    its deprecated equivalent. (eli via todd)

    MAPREDUCE-2381. JobTracker instrumentation not consistent about error
    handling. (Philip Zeyliger via tomwhite)

    MAPREDUCE-2449. Allow for command line arguments when performing
    "Run on Hadoop" action in Eclipse plugin. (Jeff Zemerick via todd)

    MAPREDUCE-2483. Remove duplication of jars between Hadoop subprojects
    from build artifacts. (Eric Yang via omalley)

    MAPREDUCE-2372. TaskLogAppender mechanism shouldn't be set up in
    log4j.properties (todd)

    MAPREDUCE-2516. Rename webinterface.private.actions to
    mapreduce.jobtracker.webinterface.trusted (Ari Rabkin via todd)

    MAPREDUCE-2459. Cache HAR filesystem metadata. (Mac Yang via mahadev)

    HADOOP-7259. Contrib modules should include the build.properties from
    the enclosing hadoop directory. (omalley)

    MAPREDUCE-2494. Order distributed cache deletions by LRU. (Robert Joseph
    Evans via cdouglas)

    MAPREDUCE-2452. Makes the cancellation of delegation tokens happen in a 
    separate thread. (ddas)

    HADOOP-7106. Reorganize project SVN layout to "unsplit" the projects.
    (todd, nigel)

    MAPREDUCE-2249. Check the reflexive property of Counters objects when
    comparing equality. (Devaraj K via todd)

    MAPREDUCE-2623. Update ClusterMapReduceTestCase to use
    MiniDFSCluster.Builder (Harsh J Chouraria via eli)

    MAPREDUCE-2602. Allow setting of end-of-record delimiter for
    TextInputFormat for the old API. (Ahmed Radwan via todd)

    MAPREDUCE-2705. Permits parallel multiple task launches. 
    (Thomas Graves via ddas)

    MAPREDUCE-2489. Jobsplits with random hostnames can make the queue 
    unusable (jeffrey naisbit via mahadev)

    MAPREDUCE-2854. update INSTALL with config necessary run mapred on yarn.
    (thomas graves via mahadev)

    MAPREDUCE-2701. app/Job.java needs UGI for the user that launched it.
    (Robert Evans via mahadev)

    MAPREDUCE-2652. Enabled multiple NMs to be runnable on a single node by
    making shuffle service port to be truely configurable. (Robert Evans via
    vinodkv)

    MAPREDUCE-2735. Add an applications summary log to ResourceManager.
    (Thomas Graves via acmurthy) 

    MAPREDUCE-2697. Enhance CapacityScheduler to cap concurrently running
    applications per-queue & per-user. (acmurthy) 
    Configuration changes:
      add yarn.capacity-scheduler.maximum-am-resource-percent

    MAPREDUCE-2774. Add startup message to ResourceManager & NodeManager on
    startup. (Venu Gopala Rao via acmurthy) 

    MAPREDUCE-2655. Add audit logs to ResourceManager and NodeManager. (Thomas
    Graves via acmurthy)

    MAPREDUCE-2864. Normalize configuration variable names for YARN. (Robert
    Evans via acmurthy) 

    MAPREDUCE-2690. Web-page for FifoScheduler. (Eric Payne via acmurthy) 

    MAPREDUCE-2711. Update TestBlockPlacementPolicyRaid for the new namesystem
    and block management APIs.  (szetszwo)

    MAPREDUCE-2933. Change allocate call to return ContainerStatus for
    completed containers rather than Container. (acmurthy) 

    MAPREDUCE-2675. Reformat JobHistory Server main page to be more
    useful. (Robert Joseph Evans via vinodkv).

    MAPREDUCE-2896. Simplify all apis to in
    org.apache.hadoop.yarn.api.records.* to be get/set only. Added javadocs to
    all public records. (acmurthy)

    MAPREDUCE-2676. MR-279: JobHistory Job page needs reformatted. (Robert Evans via 
    mahadev)

    MAPREDUCE-2899. Replace major parts of ApplicationSubmissionContext with a 
    ContainerLaunchContext (Arun Murthy via mahadev)

    MAPREDUCE-2966. Added ShutDown hooks for MRV2 processes so that they can
    gracefully exit. (Abhijit Suresh Shingate via vinodkv)

    MAPREDUCE-2672. MR-279: JobHistory Server needs Analysis this job. 
    (Robert Evans via mahadev)

    MAPREDUCE-2965. Streamlined the methods hashCode(), equals(), compareTo()
    and toString() for all IDs. (Siddharth Seth via vinodkv)

    MAPREDUCE-2726. Added job-file to the AM and JobHistoryServer web
    interfaces. (Jeffrey Naisbitt via vinodkv)

    MAPREDUCE-2880. Improve classpath-construction for mapreduce AM and
    containers. (Arun C Murthy via vinodkv)

    MAPREDUCE-3055. Simplified ApplicationAttemptId passing to
    ApplicationMaster via environment variable. (vinodkv)

    MAPREDUCE-3092. Removed a special comparator for JobIDs in JobHistory as
    JobIDs are already comparable. (Devaraj K via vinodkv)

    MAPREDUCE-3099. Add docs for setting up a single node MRv2 cluster.
    (mahadev)

    MAPREDUCE-3001. Added task-specific counters to AppMaster and JobHistory
    web-UIs. (Robert Joseph Evans via vinodkv)

    MAPREDUCE-3098. Fixed RM and MR AM to report YarnApplicationState and
    application's FinalStatus separately. (Hitesh Shah via vinodkv)

    MAPREDUCE-2889. Added documentation for writing new YARN applications.
    (Hitesh Shah via acmurthy) 

    MAPREDUCE-3134. Added documentation the CapacityScheduler. (acmurthy) 

    MAPREDUCE-3013. Removed YarnConfiguration.YARN_SECURITY_INFO and its usage
    as it doesn't affect security any more. (vinodkv)

    MAPREDUCE-2907. Changed log level for various messages in ResourceManager
    from INFO to DEBUG. (Ravi Prakash via vinodkv)

    MAPREDUCE-2702. Added a new API in OutputCommitter for recovering
    the outputs of tasks from a crashed job so as to support MR Application
    Master recovery. (Sharad Agarwal and Arun C Murthy via vinodkv)

    MAPREDUCE-2738. Added the missing cluster level statistics on the RM web
    UI. (Robert Joseph Evans via vinodkv)

    MAPREDUCE-2988. Reenabled TestLinuxContainerExecutor reflecting the
    current NodeManager code. (Robert Joseph Evans via vinodkv) 

    MAPREDUCE-3161. Improved some javadocs and fixed some typos in
    YARN. (Todd Lipcon via vinodkv)

    MAPREDUCE-3148. Ported MAPREDUCE-2702 to old mapred api for aiding task
    recovery. (acmurthy) 

    MAPREDUCE-3133. Running a set of methods in a Single Test Class.
    (Jonathan Eagles via mahadev)

    MAPREDUCE-3059. QueueMetrics do not have metrics for aggregate 
    containers-allocated and aggregate containers-released.
    (Devaraj K via mahadev)
   
    MAPREDUCE-3187. Add names for various unnamed threads in MR2.
    (Todd Lipcon and Siddharth Seth via mahadev)

    MAPREDUCE-3136. Added documentation for setting up Hadoop clusters in both
    non-secure and secure mode for both HDFS & YARN. (acmurthy)

    MAPREDUCE-3068. Added a whitelist of environment variables for containers
    from the NodeManager and set MALLOC_ARENA_MAX for all daemons and
    containers. (Chris Riccomini via acmurthy)

    MAPREDUCE-3144. Augmented JobHistory with the information needed for
    serving aggregated logs. (Siddharth Seth via vinodkv)
  
    MAPREDUCE-3163. JobClient spews errors when killing MR2 job.
    (mahadev)

    MAPREDUCE-3239. Use new createSocketAddr API in MRv2 to give better 
    error messages on misconfig (Todd Lipcon via mahadev)

    MAPREDUCE-2747. Cleaned up LinuxContainerExecutor binary sources and changed
    the configuration to use yarn names. (Robert Joseph Evans via vinodkv)

    MAPREDUCE-3205. Fix memory specifications to be physical rather than
    virtual, allowing for a ratio between the two to be configurable. (todd
    via acmurthy) 

    MAPREDUCE-2986. Fixed MiniYARNCluster to support multiple NodeManagers.
    (Anupam Seth via vinodkv)

    MAPREDUCE-2736. Remove unused contrib components dependent on MR1. (eli)

    MAPREDUCE-2989. Modified JobHistory to link to task and AM logs from the
    JobHistoryServer. (Siddharth Seth via vinodkv)

    MAPREDUCE-3014. Rename and invert logic of '-cbuild' profile to 'native' and off 
    by default. (tucu)

    MAPREDUCE-3171. normalize nodemanager native code compilation with common/hdfs
    native. (tucu)

    MAPREDUCE-3146. Added a MR specific command line to dump logs for a
    given TaskAttemptID. (Siddharth Seth via vinodkv)

    MAPREDUCE-3275. Added documentation for AM WebApp Proxy. (Robert Evans via
    acmurthy)

    MAPREDUCE-3322. Added a better index.html and an brief overview of YARN
    architecture. (acmurthy) 

  OPTIMIZATIONS

    MAPREDUCE-2026. Make JobTracker.getJobCounters() and
    JobInProgress.getCounters() aquire locks in a shorter time period.
    (Joydeep Sen Sarma via schen)

    MAPREDUCE-2740. MultipleOutputs in new API creates needless
    TaskAttemptContexts. (todd)

    MAPREDUCE-901. Efficient framework counters. (llu via acmurthy)

    MAPREDUCE-2629. Workaround a JVM class loading quirk which prevents
    JIT compilation of inner classes methods in ReduceContextImpl.

  BUG FIXES

    MAPREDUCE-2603. Disable High-Ram emulation in system tests. 
    (Vinay Kumar Thota via amarrk)

    MAPREDUCE-2539. Fixed NPE in getMapTaskReports in JobClient. (Robert Evans via
    acmurthy) 

    MAPREDUCE-1978. Rumen TraceBuilder should provide recursive
    input folder scanning.

    MAPREDUCE-2416. Remove the restriction of specifying group names in
    users-list file for Gridmix in RoundRobinUserResolver mode.

    MAPREDUCE-2417. Fix Gridmix in RoundRobinUserResolver mode to
    map testing/proxy users to unique users in a trace.

    MAPREDUCE-2307. Exception thrown in Jobtracker logs, when the Scheduler
    configured is FairScheduler. (Devaraj K via matei)

    MAPREDUCE-2199. build is broken 0.22 branch creation. (cos)

    MAPREDUCE-1752. Implement getFileBlockLocations in HarFilesystem.
    (Patrick Kling via dhruba)

    MAPREDUCE-2155. RaidNode should optionally use the mapreduce jobs to 
    fix missing blocks.  (Patrick Kling via dhruba)

    MAPREDUCE-1334. Fix TestIndexUpdater by ignoring _SUCCESS file in HDFS.
    (Kay Kay via yhemanth)

    MAPREDUCE-2232. Add missing methods to TestMapredGroupMappingServiceRefresh.
    (Todd Lipcon via eli)

    MAPREDUCE-2271. Fix TestSetupTaskScheduling failure on trunk.
    (Liyin Liang via todd)

    MAPREDUCE-2290. Fix compilation error in TestTaskCommit. (eli)

    MAPREDUCE-2294. Fix compilation error in mumak. (todd)

    MAPREDUCE-2300. Fix TestUmbilicalProtocolWithJobToken on trunk after
    HADOOP-6904. (todd)

    MAPREDUCE-2296. Fix references to misspelled method name
    getProtocolSigature (todd)

    MAPREDUCE-2311. Fix TestFairScheduler failure (schen)

    MAPREDUCE-1996. API: Reducer.reduce() method detail misstatement.
    (Harsh J Chouraria via tomwhite)

    MAPREDUCE-2203. Wrong javadoc for TaskRunner's appendJobJarClasspaths
    method. (Jingguo Yao via tomwhite)

    MAPREDUCE-2074. Task should fail when symlink creation fails.
    (Priyo Mustafi via tomwhite)

    MAPREDUCE-1242. Chain APIs error misleading.
    (Harsh J Chouraria via tomwhite)

    MAPREDUCE-2379. Adds missing DistributedCache configurations in 
    mapred-default.xml (Todd Lipcon via amareshwari)

    MAPREDUCE-2348. Disable mumak tests on trunk since they currently time out
    (todd)

    MAPREDUCE-2395. TestBlockFixer timing out on trunk. (Ramkumar Vadali via
    todd)

    MAPREDUCE-2426. Make TestFairSchedulerSystem fail with more verbose output
    (todd)

    MAPREDUCE-2448. NoSuchMethodError:
    org.apache.hadoop.hdfs.TestDatanodeBlockScanner.corruptReplica(..) (eli)

    MAPREDUCE-2460. Fix flaky test TestFairSchedulerSystem. (todd)

    MAPREDUCE-2451. Log the details from health check script at the
    JobTracker. (Thomas Graves via cdouglas)

    MAPREDUCE-2467. HDFS-1052 changes break the raid contrib module in 
    MapReduce. (suresh srinivas via mahadev)

    MAPREDUCE-2258. IFile reader closes stream and compressor in wrong order.
    (todd via tomwhite)

    MAPREDUCE-2518. The t flag is missing in distcp help message.  (Wei Yongjun
    via szetszwo)

    MAPREDUCE-2514. Fix typo in TaskTracker ReinitTrackerAction log message.
    (Jonathan Eagles via cdouglas)

    MAPREDUCE-2490. Add logging to graylist and blacklist activity to aid
    diagnosis of related issues. (Jonathan Eagles via cdouglas)

    MAPREDUCE-2495. exit() the TaskTracker when the distributed cache cleanup
    thread dies. (Robert Joseph Evans via cdouglas)

    MAPREDUCE-2470. Fix NPE in RunningJobs::getCounters. (Robert Joseph Evans
    via cdouglas)

    MAPREDUCE-2536. Update FsShell -mv command usage in TestMRCLI.  (Daryn
    Sharp via szetszwo)

    MAPREDUCE-2529. Add support for regex-based shuffle metric counting
    exceptions. (Thomas Graves via cdouglas)

    MAPREDUCE-2559. ant binary fails due to missing c++ lib dir. (eli)

    MAPREDUCE-2573. Fix new findbugs warning introduced by MAPREDUCE-2494.
    (Robert Joseph Evans via todd)

    MAPREDUCE-2581. Spelling errors in log messages. (Tim Sell via eli)

    MAPREDUCE-2588. Change raid to the new DataTransferProtocol API.  (szetszwo)

    MAPREDUCE-2576. Typo in comment in SimulatorLaunchTaskAction.java.
    (Tim Sell via jghoman)

    MAPREDUCE-2550. Fix bin/mapred to work properly from within a source
    checkout (Eric Yang via todd)

    MAPREDUCE-2620. Update RAID for HDFS-2087.  (szetszwo)

    MAPREDUCE-2624. Update RAID for HDFS-2107.  (szetszwo)

    MAPREDUCE-2670. Fixing spelling mistake in FairSchedulerServlet.java. (eli)

    MAPREDUCE-2710. Update JobSubmitter.printTokens(..) for HDFS-2161.
    (szetszwo)

    MAPREDUCE-2409. DistributedCache maps files and archives to the same path,
    despite semantic incompatibility. (Siddharth Seth via cdouglas)

    MAPREDUCE-2575. TestMiniMRDFSCaching fails if test.build.dir is set 
    to something other than build/test (Thomas Graves via mahadev)

    MAPREDUCE-2622. Remove the last remaining reference to the deprecated
    configuration "io.sort.mb". (Harsh J Chouraria via todd)

    MAPREDUCE-2732. Remove directly accessing FSNamesystem.LOG from
    TestCopyFiles and TestDistCh.  (szetszwo)

    MAPREDUCE-2463. Job history files are not moved to done folder when job
    history location is hdfs.  (Devaraj K via szetszwo)

    MAPREDUCE-2243. Close streams propely in a finally-block to avoid leakage
    in CompletedJobStatusStore, TaskLog, EventWriter and TotalOrderPartitioner.
    (Devaraj K via szetszwo)

    MAPREDUCE-2741. Make ant build system work with hadoop-common JAR
    generated by Maven. (Alejandro Abdelnur via tomwhite)

    MAPREDUCE-2760. mapreduce.jobtracker.split.metainfo.maxsize typoed
    in mapred-default.xml. (todd via eli)

    MAPREDUCE-2797. Update mapreduce tests and RAID for HDFS-2239.  (szetszwo)

    MAPREDUCE-2805. Update RAID for HDFS-2241.  (szetszwo)
    
    MAPREDUCE-2837. Ported bug fixes from y-merge to prepare for MAPREDUCE-279
    merge. (acmurthy) 

    MAPREDUCE-2541. Fixed a race condition in IndexCache.removeMap. (Binglin
    Chang via acmurthy) 

    MAPREDUCE-2458. Rename sanitized pom.xml in build directory to work around IDE
    bug (Luke Lu via mahadev)

    MAPREDUCE-279. Fix in MR-279 branch. Clear application notification if sent once
    to NodeManager (mahadev)

    MAPREDUCE-2433. YARNApplicationConstants hard code app master jar version (Luke
    Lu via mahadev)

    MAPREDUCE-279. Fix in MR-279 branch. Implement restart for resource manager
    phase 1 - Helper classes to store and restore the data structures. (mahadev)

    MAPREDUCE-2414. Change MRv2 to use generic interfaces. (Siddharth Seth via
    acmurthy)

    MAPREDUCE-279. Fix in MR-279 branch. Implement health-checks for the node -
    server side(ResourceManager) changes. (vinodkv)

    MAPREDUCE-2405: Implement uber-AppMaster (in-cluster LocalJobRunner for MRv2)
    (Greg Roelofs via mahadev)

    MAPREDUCE-279. Fix in MR-279 branch. Implementing Containers' memory monitoring.
    (vinodkv)

    MAPREDUCE-2440. Name clashes in TypeConverter (luke via mahadev)

    MAPREDUCE-279. Fix in MR-279 branch. Add fail count to the command line of the
    application master. (mahadev)

    MAPREDUCE-2424. Polish uber-AppMaster: add uber-AM counters and GUI indicators.
    (Greg Roelofs via mahadev)

    MAPREDUCE-2405. Implement uber-AppMaster (in-cluster LocalJobRunner for MRv2).
    (Greg Roelofs and Sharad Agarwal via mahadev)

    MAPREDUCE-279. Fix in MR-279 branch. Fix YarnRemoteException to give more
    details. (Siddharth Seth via mahadev)

    MAPREDUCE-279. Fix in MR-279 branch. WebApp for Job History (Krishna
    Ramachandran via mahadev)

    MAPREDUCE-279. Fix in MR-279 branch. Install sanitized poms for downstream
    sanity (Luke Lu via mahadev)

    MAPREDUCE-279. Fix in MR-279 branch. Add HistoryCleanerService to Job History
    server. (Krishna Ramachandran via sharad)

    MAPREDUCE-279. Fix in MR-279 branch. Implement 'bin/mapred job -list' and
    'bin/mapred job -list-active-trackers'. (acmurthy)

    MAPREDUCE-279. Fix in MR-279 branch. Implement 'bin/mapred queue [-info
    [-showJobs]] [-list] and enhanced 'bin/mapred job -list' to show queue and
    ApplicationMaster information. (acmurthy)

    MAPREDUCE-279. Fix in MR-279 branch. Fixed computation of user-limits at
    runtime. (acmurthy) 

    MAPREDUCE-279. Fix in MR-279 branch. Added functionality to refresh queues at
    runtime via the 'bin/yarn rmadmin' command. (acmurthy) 

    MAPREDUCE-279. Fix in MR-279 branch. Added functionality to stop/start queues.
    (acmurthy)

    MAPREDUCE-279. Fix in MR-279 branch. Introducing web-UI for NodeManager and
    linking it from RM UI. (vinodkv)

    MAPREDUCE-279. Fix in MR-279 branch. Fix race condition in TestJobHistoryEvents
    and TestJobHistoryParsing. (sharad)

    MAPREDUCE-279. Fix in MR-279 branch. Add Containers' logs' view to NM UI and
    link it from AM UI. (vinodkv)

    MAPREDUCE-279. Fix in MR-279 branch. Add ACLs for queues and command-line
    utilities for viewing them. (acmurthy)

    MAPREDUCE-279. Fix in MR-279 branch. Recovery of MR Application Master from
    failures. (sharad)

    MAPREDUCE-279. Fix in MR-279 branch. Added support High-RAM applications in
    CapacityScheduler. (acmurthy) 

    MAPREDUCE-279. Fix in MR-279 branch. Completing the ZooKeeper Store for
    ResourceManager state. (mahadev)

    MAPREDUCE-279. Fix in MR-279 branch. Reorient container localization to be
    per-container rather than per-application. (cdouglas)

    MAPREDUCE-279. Fix in MR-279 branch. Fix file creation in
    JobHistoryEventHandler. (sharad)

    MAPREDUCE-279. Fix in MR-279 branch. Disable ContainerMonitoring for non-linux
    systems. (vinodkv)

    MAPREDUCE-279. Fix in MR-279 branch. Fix container launch w/ inconsistent
    credential file naming. (cdouglas)

    MAPREDUCE-2434. Metrics for ResourceManager. (Luke Lu via acmurthy)

    MAPREDUCE-279. Fix in MR-279 branch. RM Restart Phase 2 - Completed the recovery
    of components in the RM (mahadev)

    MAPREDUCE-279. Fix in MR-279 branch. Fix to send finish application event only
    when the application is finished (mahadev)

    MAPREDUCE-2462. Write job conf along with JobHistory, other minor improvements.
    (Siddharth Seth via sharad)

    MAPREDUCE-279. Fix in MR-279 branch. Implement 'delay scheduling' for better
    locality in CapacityScheduler and improved high-ram applications. (acmurthy)

    MAPREDUCE-279. Fix in MR-279 branch. Implement Job Acls in MR Application
    Master. (sharad)

    MAPREDUCE-279. Fix in MR-279 branch. Moving userlogs out of container work-dir
    into a separate directory structure. (vinodkv)

    MAPREDUCE-279. Fix in MR-279 branch. Completing RM Restart. Completed Phase 3 of
    making sure events are logged and restored (mahadev)

    MAPREDUCE-2468. Add metrics for NM Shuffle. (Luke Lu via cdouglas)

    MAPREDUCE-279. Fix in MR-279 branch. Adding user log handling for YARN. Making
    NM put the user-logs on DFS and providing log-dump tools. (vinodkv)

    MAPREDUCE-279. Fix in MR-279 branch. Fixing three tight-loops in RM that are
    causing high cpu-usage. (vinodkv)

    MAPREDUCE-279. Fix in MR-279 branch. Replacing FileContext usage with FileSystem
    to work around security authentication issues with FileContext against a secure
    DFS. (vinodkv)

    MAPREDUCE-279. Fix in MR-279 branch. Client reconnect to restarted AM. (sharad)

    MAPREDUCE-279. Fix in MR-279 branch. Fix refreshProxy in ClientServiceDelegate.
    (sharad)

    MAPREDUCE-279. Fix in MR-279 branch. Fix Null Pointer in TestUberAM. (sharad) 

    MAPREDUCE-2478. Improve history server. (Siddharth Seth via sharad)

    MAPREDUCE-279. Fix in MR-279 branch. Improved TestJobHistoryEvents and
    TestJobHistoryParsing. (sharad)

    MAPREDUCE-279. Fix in MR-279 branch. Fix NM to use multiple disks for local
    files and the userlogs. (vinodkv)

    MAPREDUCE-2480: MR App should not depend on hard coded version of shuffle (luke
    lu via mahadev)

    MAPREDUCE-279. Fix in MR-279 branch. Propagate error back to client in case of a
    job submission failure (mahadev)

    MAPREDUCE-279. Fix in MR-279 branch. Fix assembly to add mapreduce shell scripts
    to the assembly package. (mahadev)

    MAPREDUCE-279. Fix in MR-279 branch. Fix TestQueueMetrics. (Luke Lu via sharad)

    MAPREDUCE-279. Fix in MR-279 branch. Removal of stale application-log dirs from
    NM local disks. (vinodkv)

    MAPREDUCE-279. Fix in MR-279 branch. Add license header and minor cleanup in
    history server. (Siddharth Seth via sharad)

    MAPREDUCE-279. Fix in MR-279 branch. Minor fix for install instructions.
    (mahadev)

    MAPREDUCE-279. Fix in MR-279 branch. Fix a race in MR task that was causing MR
    containers to overwrite each other's job.xml. Also fix leaking attempt-dirs in
    app-local-dir. (vinodkv)

    MAPREDUCE-279. Fix in MR-279 branch. Adding valid state to ASM on a finish when
    its already completed and also disble UberAM. (mahadev)

    MAPREDUCE-279. Fix in MR-279 branch. Fixed CS user limits. (acmurthy)

    MAPREDUCE-279. Fix in MR-279 branch. Fixed reservation's bad interaction with
    delay scheduling in CS. (acmurthy)

    MAPREDUCE-279. Fix in MR-279 branch. Support mapreduce old (0.20) APIs. (sharad)

    MAPREDUCE-279. Fix in MR-279 branch. Support fail-fast for MR jobs. (ddas)

    MAPREDUCE-279. Fix in MR-279 branch. Fix for clearing container requests on an
    AM failure and add tostring methods to taskids and taskattemptids for better
    grep support. (mahadev)

    MAPREDUCE-279. Fix in MR-279 branch. Speed up communication between MR AM and RM
    by relying on a new config rather than AM_EXPIRY_INTERVAL which is too large.
    (acmurthy)

    MAPREDUCE-279. Fix in MR-279 branch. Fix calculation of maximum capacity to use
    parent's absolute-capacity rather than the leaf queue's absolute-capacity.
    (acmurthy)

    MAPREDUCE-279. Fix in MR-279 branch. Fixing a bug in JobIDPbImpl that's causing
    AM to crash randomly. (vinodkv)

    MAPREDUCE-279. Fix in MR-279 branch. Fix calculation of maximum capacity in
    ParentQueue to use its parent's absolute-capacity rather than its own
    absolute-capacity. (acmurthy)

    MAPREDUCE-279. Fix in MR-279 branch. Launching bin/yarn and bin/mapred only
    *once* in AM for constructing classpaths to avoid multiple forks and huge vmem
    usage by AM. (vinodkv)

    MAPREDUCE-279. Fix in MR-279 branch. Fix CapacityScheduler to release unused
    reservations on application completion. (acmurthy)

    MAPREDUCE-279. Fix in MR-279 branch. Fix CapacityScheduler (LeafQueue) to not
    allocate DATA_LOCAL containers when they are not required on the rack.
    (acmurthy)

    MAPREDUCE-279. Fix in MR-279 branch. Makes uber-task disabled by default (ddas)

    MAPREDUCE-279. Fix in MR-279 branch. Make logging and memory for AM configurable
    for the user via command line (mahadev) 

    MAPREDUCE-279. Fix in MR-279 branch. Fixing a bug in previous patch (r1103657).
    Now bin/yarn truly shouldn't be launched multiple times in a single AM.
    (vinodkv)

    MAPREDUCE-279. Fix in MR-279 branch. Fixing a bug to do with setting the staging
    dir. (ddas)

    MAPREDUCE-279. Fix in MR-279 branch. Fixed Composite Service to shutdown
    services if an error occurs on starting any one of those (mahadev & chris)

    MAPREDUCE-279. Fix in MR-279 branch. Fix the tests to use jvm fork mode to avoid
    errors in shutting down services (sidharth seth)

    MAPREDUCE-2500. PB factories are not thread safe (Siddharth Seth via mahadev) 

    MAPREDUCE-2504. race in JobHistoryEventHandler stop (Siddharth Seth via mahadev)

    MAPREDUCE-279. Fix in MR-279 branch. Fix job hang if the AM launch fails.
    (mahadev) 

    MAPREDUCE-2509. Fix NPE in UI for pending attempts. (Luke Lu via mahadev) 

    MAPREDUCE-279. Fix in MR-279 branch. Add junit jar to lib in assembly (mahadev
    and luke)

    MAPREDUCE-279. Fix in MR-279 branch. Distributed cache bug fix to pass Terasort.
    (vinodkv)
     
    MAPREDUCE-279. Fix in MR-279 branch. Fix null pointer exception in kill task
    attempt (mahadev)

    MAPREDUCE-279. Fix in MR-279 branch. Refactored RMContainerAllocator to release
    unused containers. (sharad) 

    MAPREDUCE-279. Fix in MR-279 branch. Changed Scheduler to return available limit
    to AM in the allocate api. (acmurthy)

    MAPREDUCE-279. Fix in MR-279 branch. Fix nodemanager expiry to not throw OOM.
    (mahadev)

    MAPREDUCE-279. Fix in MR-279 branch. Use DefaultContainerExecutor for
    integration tests. (cdouglas)

    MAPREDUCE-279. Fix in MR-279 branch. Fix NPE in test case (mahadev)

    MAPREDUCE-279. Fix in MR-279 branch. Fix for regression on the scheduling of
    reduces before maps are done (ddas)

    MAPREDUCE-279. Fix in MR-279 branch. Fix distributed-cache related bugs.
    (vinodkv)

    MAPREDUCE-279. Fix in MR-279 branch. Ensure unused containers released by AM are
    correctly counted for queue-capacity. (acmurthy)

    MAPREDUCE-279. Fix in MR-279 branch. Fix TestRuntimeEstimators (Siddharth Seth
    via ddas)

    MAPREDUCE-279. Fix in MR-279 branch. Fix queue refresh to correctly record newly
    added queues in CapacityScheduler. (acmurthy)

    MAPREDUCE-279. Fix in MR-279 branch. Added metrics for tracking reservations in
    CapacityScheduler. (Luke Lu via acmurthy)

    MAPREDUCE-2522. Security for JobHistory service. (Siddharth Seth via mahadev)

    MAPREDUCE-2534. Fix CI breaking hard coded version in jobclient pom. (Luke Lu
    via mahadev)

    MAPREDUCE-279. Fix in MR-279 branch. Add public cache. (cdouglas)

    MAPREDUCE-279. Fix in MR-279 branch. Made number of RPC server threads
    configurable. (acmurthy) 

    MAPREDUCE-279. Fix in MR-279 branch. Added acl check for RMAdmin. (acmurthy)

    MAPREDUCE-279. Fix in MR-279 branch. Adding job kill for any state that the job
    is in with access control. (mahadev)

    MAPREDUCE-279. Fix in MR-279 branch. Add debug statements for AM not launching
    (mahadev)

    MAPREDUCE-279. Fix in MR-279 branch. Fixing race condition leader to hung jobs
    in scheduler negotiator (mahadev)

    MAPREDUCE-279. Fix in MR-279 branch. Add debug config for delaying delete of
    local files. (cdouglas)

    MAPREDUCE-2527. Metrics for MRAppMaster (Luke lu via mahadev)

    MAPREDUCE-2532. Metrics for NodeManager (Luke Lu via mahadev)

    MAPREDUCE-279. Fix in MR-279 branch. Fixed an NPE during handling of unnecessary
    reservations in CS. (acmurthy)

    MAPREDUCE-279. Fix in MR-279 branch. Fix for public dist cache to work with non
    default hdfs (mahadev &ddas)

    MAPREDUCE-279. Fix in MR-279 branch. Making streaming -file option work. Also
    minor fixes for successful compilation of contrib tests. (vinodkv)

    MAPREDUCE-2536. Backporting changes to MR-279.

    MAPREDUCE-279. Fix in MR-279 branch. Bugfix for using user staging directory for
    history files (Siddharth Seth via mahadev)

    MAPREDUCE-279. Fix in MR-279 branch. First fix for making basic speculative
    execution work (ddas)

    MAPREDUCE-279. Fix in MR-279 branch. Fixes for TestFail/Kill (ddas)

    MAPREDUCE-279. Fix in MR-279 branch. Set correct version of avro-maven-plugin
    that is available in apache maven repositories. (vinodkv)

    MAPREDUCE-279. Fix in MR-279 branch. Fixing and reneabling
    TestContainerTokenSecretManager. (vinodkv)

    MAPREDUCE-279. Fix in MR-279 branch. Cleaning up configuration constants in
    mapreduce modules. (vinodkv)

    MAPREDUCE-279. Fix in MR-279 branch. Fixing NPE on speculator in MRAppMaster and
    making job-history optional in tests to make test goal succeed. (vinodk and
    sharadag).

    MAPREDUCE-279. Fix in MR-279 branch. Fixed NPE in CS by checking Application
    state before scheduling and fixing synchronization in CS. (acmurthy)

    MAPREDUCE-279. Fix in MR-279 branch. Making pipes work with YARN. Changed pipes
    to get log-locations from an environmental variable. (vinodkv)

    MAPREDUCE-279. Fix in MR-279 branch. Ensure 'lost' NodeManagers are dealt
    appropriately, the containers are released correctly. (acmurthy) 

    MAPREDUCE-279. Fix in MR-279 branch. Adding some more logging for AM expiry logs
    (mahadev)

    MAPREDUCE-279. Fix in MR-279 branch. Reduce ramp up and zero maps support.
    (sharad)

    MAPREDUCE-279. Fix in MR-279 branch. Allowing hdfs calls from streaming/pipes
    tasks. (vinodkv)

    MAPREDUCE-279. Fix in MR-279 branch. Added ability to decommission nodes and
    completed RM administration tools to achieve parity with JobTracker. (acmurthy) 

    MAPREDUCE-2551. Added JobSummaryLog. (Siddharth Seth via acmurthy)

    MAPREDUCE-2552. Fixed NPE in CompletedJob in JobHistoryServer. (Siddharth Seth
    via acmurthy)

    MAPREDUCE-279. Fix in MR-279 branch. Fix reduce slow start. (sharad)

    MAPREDUCE-279. Fix in MR-279 branch. Fixed TestFifoScheduler. (acmurthy)

    MAPREDUCE-279. Fix in MR-279 branch. Fix build issue for using yarn.version
    instead of hadoop-mapred.version (mahadev and giri)

    MAPREDUCE-279. Fix in MR-279 branch. Fixes in the handling of KILL events in the
    SUCCEEDED state for tasks in the application master (ddas)

    MAPREDUCE-279. Fix in MR-279 branch. Fix for NPE in TestRMNMRPCResponseId.
    (mahadev)

    MAPREDUCE-279. Fix in MR-279 branch. Fix a deadlock in the resourcemanager.
    (mahadev)

    MAPREDUCE-279. Fix in MR-279 branch. NodeStatus.getNodeHealthStatus().setBlah
    broken (Siddharth Seth)

    MAPREDUCE-279. Fix in MR-279 branch. Fix another NPE in TestRMNMRPCResponseId.
    (mahadev)

    MAPREDUCE-279. Fix in MR-279 branch. Fix for NPE in TestNMExpiry (siddharth
    seth)

    MAPREDUCE-279. Fix in MR-279 branch. Making each node aggregate all its
    user-logs to a separate hdfs file. (vinodkv)

    MAPREDUCE-279. Fix in MR-279 branch. Fix calculation of max-capacity for a
    queue, also fixed a bug in registration of NodeManagers. (acmurthy) 

    MAPREDUCE-279. Fix in MR-279 branch. More cleaning up constants, removing stale
    code, and making conspicuous the envs that apps depend on to be provided by
    YARN. (vinodkv)

    MAPREDUCE-279. Fix in MR-279 branch. Fix container size rounding in AM and
    headroom in RM. (acmurthy and sharad) 

    MAPREDUCE-279. Fix in MR-279 branch. Disable Job acls until fixed (mahadev)

    MAPREDUCE-279. Fix in MR-279 branch. Fix to report job status if the application
    is KILLED/FAILED. (mahadev)

    MAPREDUCE-279. Fix in MR-279 branch. Fix a corner case in headroom computation -
    now reservations are taken into account and headroom is computed much later to
    account for allocations/reservations. (acmurthy) 

    MAPREDUCE-2537. The RM writes its log to
    yarn-mapred-resourcemanager-<RM_Host>.out (Robert Evans via mahadev)

    MAPREDUCE-279. Fix in MR-279 branch. Fix logging for showing the state of job
    (FAILED/KILLED/SUCCEEDED) when it completes (mahadev)

    MAPREDUCE-279. Fix in MR-279 branch. Re-enabled TestCapacityScheduler.
    (acmurthy)

    MAPREDUCE-279. Fix in MR-279 branch. Support for min and max container capacity.
    (acmurthy and sharad)

    MAPREDUCE-2531. Fixed jobcontrol to downgrade JobID. (Robert Evans via acmurthy) 

    MAPREDUCE-2539. Fixed NPE in getMapTaskReports in JobClient. (Robert Evans via
    acmurthy) 

    MAPREDUCE-279. Fix in MR-279 branch. Fixing the wrong config key used in
    JobHistory that prevented configuring move-thread interval. (vinodkv)

    MAPREDUCE-279. Fix in MR-279 branch. Fixed inconsistency in QueueACL enums.
    (acmurthy)

    MAPREDUCE-279. Fix in MR-279 branch. Fix various issues with Web UI's. (Luke Lu)

    MAPREDUCE-279. Fix in MR-279 branch. Fix class cast exception in Task abort for
    old mapreduce apis. (sharad)

    MAPREDUCE-279. Fix in MR-279 branch. Add deletion of distributed cache
    resources. (cdouglas)

    MAPREDUCE-279. Fix in MR-279 branch. Disable aggregation of logs onto DFS till
    JobHistoryServer starts serving logs. (vinodkv)

    MAPREDUCE-279. Fix in MR-279 branch. Cleanup redundant code in TaskAttemptImpl.
    (sharad)

    MAPREDUCE-279. Fix in MR-279 branch. Work around broken signaling in public
    cache. (cdouglas)

    MAPREDUCE-2566. YarnConfiguration should reloadConfiguration if instantiated
    with a non YarnConfiguration object. (Siddharth Seth)

    MAPREDUCE-279. Fix in MR-279 branch. Fully resolve paths when launching
    containers. (Siddharth Seth)

    MAPREDUCE-279. Fix in MR-279 branch. Re-enabling Uber-AM feature. (vinodkv)

    MAPREDUCE-279. Fix in MR-279 branch. Fixed deadlock during expiring NMs.
    (acmurthy)

    MAPREDUCE-279. Fix in MR-279 branch. Solving NPEs during
    ContainerManager#StopContainer. Also removing the unused
    ContainerManager#CleanupContainer api. (vinodkv)

    MAPREDUCE-279. Fix in MR-279 branch. Remove retries in dist cache so that NM's
    do not shutdown (mahadev)

    MAPREDUCE-279. Fix in MR-279 branch. Fix classpath construction for Task.
    (vinodkv via sharad)

    MAPREDUCE-279. Fix in MR-279 branch. Sending Job diagnostics from AM to RM and
    redirect to history-url on job completion. (vinodkv and sharadag)

    MAPREDUCE-279. Fix in MR-279 branch. Added clover in pom dependency. (sharad)

    MAPREDUCE-279. Fix in MR-279 branch. Intermittent TestMRApp failures on faster
    Linux desktop. (Luke lu via mahadev)

    MAPREDUCE-279. Fix in MR-279 branch. Including source files in release
    distribution (Luke Lu via mahadev)

    MAPREDUCE-279. Fix in MR-279 branch. Intermittent TestMRApp failures on faster
    Linux desktop (part 2) (Luke lu via mahadev)

    MAPREDUCE-279. Fix in MR-279 branch. Disable Uber AM. (mahadev)

    MAPREDUCE-279. Fix in MR-279 branch. Added few job diagnostic messages. (sharad)

    MAPREDUCE-279. Fix in MR-279 branch. Add ability to includes src files in
    assembly target for maven (Luke Lu via mahadev)

    MAPREDUCE-2582. Cleanup JobHistory event generation.(Siddharth Seth via sharad)  

    MAPREDUCE-279. Fix in MR-279 branch. Fix rounding off problem in reduce ramp up.
    (sharad)

    MAPREDUCE-279. Fix in MR-279 branch. Fix more rounding off problems in reduce
    ramp up. Also fix a bug preventing the application of the cap on reduce ramp-up.
    (Sharad Agarwal via vinodkv)

    MAPREDUCE-279. Fix in MR-279 branch. Fix to exclude images dir into the tar
    distribution (Luke Lu via gkesavan)

    MAPREDUCE-279. Fix in MR-279 branch. Changes a couple of usages of FileContext
    to FileSystem in YarnRunner to handle distributed cache path resolutions on
    non-default filesystems. (ddas)

    MAPREDUCE-279. Fix in MR-279 branch. Display failed/killed attempts of the task
    on MR AM UI separately. (vinodkv)

    MAPREDUCE-279. Fix in MR-279 branch. Miscellaneous UI fixes + source code
    formatting for MR JobHistoryEventHandler. (vinodkv)

    MAPREDUCE-279. Fix in MR-279 branch. Fixing broken link to logs for container on
    NM web UI. (vinodkv)

    MAPREDUCE-279. Fix in MR-279 branch. Fixing the bug which was causing FAILED
    jobs to be displayed as COMPLETED on the RM UI. (vinodkv)

    MAPREDUCE-279. Fix in MR-279 branch. Job level node blacklisting. (sharad)

    MAPREDUCE-279. Fix in MR-279 branch. Fix NPE in history event handling
    (Siddharth Seth via mahadev)

    MAPREDUCE-2569. Ensure root queue allocated 100% capacity. (Jonathan Eagles via
    cdouglas)

    MAPREDUCE-279. Fix in MR-279 branch. Fix ClassCastException in JobHistoryServer
    for certain jobs. (Siddharth Seth via llu)

    MAPREDUCE-279. Fix in MR-279 branch. Changes for invoking rack resolution in the
    RM and in the AM (ddas)

    MAPREDUCE-279. Fix in MR-279 branch. Fix concurrent modification exception in
    the Capacity Scheduler (mahadev)

    MAPREDUCE-279. Fix in MR-279 branch. Fix stopContainer for setsid challenged
    platforms. (llu)

    MAPREDUCE-2587. Generate yarn version for UI. (Thomas Graves via lluts page to
    the history server UI. (vinodkv)

    MAPREDUCE-279. Fix in MR-279 branch. Bug fix to set correct state on containers
    so as to avoid duplicate containers from RM to AM. (vinodkv)

    MAPREDUCE-279. Fix in MR-279 branch. Hack until MAPREDUCE-2365 is fixed to make
    PIG work with MRV2. (mahadev)

    MAPREDUCE-279. Fix in MR-279 branch. Changes a couple of usages of FileContext
    to FileSystem in TaskAttemptImpl to handle distributed cache path resolutions on
    non-default filesystems. (ddas)

    MAPREDUCE-279. Fix in MR-279 branch. Fix NPE when requesting attempts for
    completed jobs. (Siddharth Seth via llu)

    MAPREDUCE-279. Fix in MR-279 branch. Improve logging for AM when requesting
    containers to show the right ask and release fields (mahadev)

    MAPREDUCE-279. Fix in MR-279 branch. Fix race condition between multiple
    localizers on a single node. (cdouglas via mahadev)

    MAPREDUCE-279. Fix in MR-279 branch. Fix RM app start/finish time and
    diagnostics. (llu)

    MAPREDUCE-279. Fix in MR-279 branch. Fix to schedule reduces irrespective of the
    headroom when all maps are done so as to avoid stall in reduce-scheduling when
    slow-start is disabled. (Sharad Agarwal via vinodkv).

    MAPREDUCE-279. Fix in MR-279 branch. Disabling locality-wait in
    CapacityScheduler for now to prevent uber-slow scheduling for apps with no
    data-locality constraints (sleep-job like). (vinodkv)

    MAPREDUCE-279. Fix in MR-279 branch. Fixing scheduling deadlock in AM because of
    incorrect headRoom values from RM. The bug happens when AM releases containers
    and RM decrements current memory usage twice for all those containers. (vinodkv)

    MAPREDUCE-2611. Fix counters, finish times etc. in job history. (Siddharth Seth
    via llu)

    MAPREDUCE-279. Fix in MR-279 branch. Fix for ConcurrentModification exception
    while iterating through tokens in a UGI in ContainerLauncherImpl. (ddas)

    MAPREDUCE-279. Fix in MR-279 branch. Fix for NPE in YarnChild that was causing
    lots of tasks to fail. (vinodkv)

    MAPREDUCE-2615. Make killJob go through AM and fix JobSummaryLog. (Siddharth
    Seth via llu)

    MAPREDUCE-279. Fix in MR-279 branch. Fix class cast exception in release
    reserved containers in capacity scheduler (mahadev)

    MAPREDUCE-279. Fix in MR-279 branch. Fix diagnostics display for more than 100
    apps in RM. (llu)

    MAPREDUCE-279. Fix in MR-279 branch. Fix some invalid transitions in the RM.
    (vinodkv via ddas)

    MAPREDUCE-2618. Fix NPE in 0 map 0 reduce jobs. (Jeffrey Naisbitt via llu)

    MAPREDUCE-2625. Add version info to nodemanager info page. (Jonathan Eagles via
    llu)

    MAPREDUCE-279. Fix in MR-279 branch. (1) Faster retries from AM to HistoryServer
    (2) Correct diagnostics for containers. (vinodkv)

    MAPREDUCE-279. Fix in MR-279 branch. Major ASM cleanup. Streamlining classes,
    interface and events. (vinodkv)

    MAPREDUCE-279. Fix in MR-279 branch. Reinstate resolve path fixes for viewfs.
    (Siddharth Seth via llu)

    MAPREDUCE-2633. Add a getCounter(Enum) method to the Counters record. (Josh
    Wills via sharad)

    MAPREDUCE-2645. Updates to MRv2 INSTALL and README documentation. (Josh Wills
    via vinodkv)

    MAPREDUCE-2628. Add compiled on date to NM and RM info/about page.

    MAPREDUCE-2400. Remove Cluster's dependency on JobTracker via a ServiceProvider
    for the actual implementation. (tomwhite via acmurthy) 

    MAPREDUCE-2663. Refactoring StateMachineFactory inner classes. (ahmed radwan via
    mahadev)

    MAPREDUCE-2678. minimum-user-limit-percent no longer honored. (naisbitt via
    mahadev)

    MAPREDUCE-2630. refreshQueues leads to NPEs when used w/FifoScheduler. (Josh
    Wills via mahadev)

    MAPREDUCE-2644. NodeManager fails to create containers when NM_LOG_DIR is not
    explicitly set in the Configuration. (Josh Wills via vinodkv)

    MAPREDUCE-2661. Fix TaskImpl to not access MapTaskImpl. (Ahmed Radwan via
    sharad) 

    HADOOP-6929. Backport changes to MR-279 (mahadev and owen)

    HADOOP-6929. Making Security Info abstract and not an interface (mahadev)

    MAPREDUCE-2667. mapred job -kill leaves application in RUNNING state (thomas
    graves via mahadev)

    MAPREDUCE-2664. Implement JobCounters for Mtions as asynchronous. (vinodkv,
    sharad and acmurthy)

    MAPREDUCE-2773. server.api.records.NodeHealthStatus renamed but not updated in
    client NodeHealthStatus.java (Thomas Graves via mahadev)

    MAPREDUCE-2772. Fix MR-279 build after common mavenization. (Robert Joseph Evans
    via llu)

    MAPREDUCE-2772. Fix MR-279 build after common mavenization, part 2. (Thomas
    Graves via llu)

    MAPREDUCE-279. Fix in MR-279 branch. Harmonize slf4j versions. (llu)

    MAPREDUCE-279. Fix in MR-279 branch. Fix NPE in FifoScheduler. (mahadev)

    MAPREDUCE-2776. Fix some of the yarn findbug warnings. (Siddharth Seth via
    mahadev)

    MAPREDUCE-279. Fix in MR-279 branch. Fix findbugs warnings in mr-client modules,
    part 1 (mahadev) 

    MAPREDUCE-279. Fix in MR-279 branch. Fix findbugs warnings in mr-client modules
    part 2 (mahadev)

    MAPREDUCE-279. Fix in MR-279 branch. Fix findbugs warnings in mr-client modules
    part 3 (mahadev)

    MAPREDUCE-279. Fix in MR-279 branch. Fix the poms to enable 0.23 snapshots for
    hdfs/common from apache nightly builds (gkesavan)

    MAPREDUCE-279. Fix in MR-279 branch. Fix ivy conf to work with the hadoop common
    trunk maven build changes. (Giridharan Kesavan)

    MAPREDUCE-279. Fix in MR-279 branch. Patch for findbugs warnings in Resource
    Manager (Siddharth Seth via mahadev)

    MAPREDUCE-279. Fix in MR-279 branch. Fix for running ant targets to use the
    right set of common/test jars (gkesavan via mahadev)

    MAPREDUCE-2782. Unit tests for CapacityScheduler. (acmurthy) 

    MAPREDUCE-2706. Log job submission failures. (Jeffrey Naisbitt via acmurthy) 

    MAPREDUCE-2781. mr279 RM application finishtime not set (Thomas Graves via
    mahadev)

    MAPREDUCE-279. Fix in MR-279 branch. Fixed CS locality wait factor. (acmurthy)

    MAPREDUCE-2808. pull MAPREDUCE-2797 into mr279 branch (Thomas Graves via
    mahadev)

    MAPREDUCE-2639. Bug fixes in speculate.DataStatistics. (Josh Wills via acmurthy)

    MAPREDUCE-2839. Fixed TokenCache to get delegation tokens using both new and old
    apis. (Siddharth Seth via acmurthy)

    MAPREDUCE-2727. Fix divide-by-zero error in SleepJob for sleepCount equals 0.
    (Jeffrey Naisbitt via acmurthy)

    MAPREDUCE-2839. Fixed TokenCache to get delegation tokens using both new
    and old apis. (Siddharth Seth via acmurthy)

    MAPREDUCE-2727. Fix divide-by-zero error in SleepJob for sleepCount equals
    0. (Jeffrey Naisbitt via acmurthy)
 
    MAPREDUCE-2860. Fix log4j logging in the maven test cases. (mahadev)

    MAPREDUCE-2867. Remove Unused TestApplicaitonCleanup in resourcemanager/applicationsmanager.
    (mahadev)

    MAPREDUCE-2868. ant build broken in hadoop-mapreduce dir (mahadev, giri and arun via mahadev)

    MAPREDUCE-2649. Handling of finished applications in RM. (Thomas Graves
    via acmurthy) 

    MAPREDUCE-2838. Fix MapReduce builds to use new hadoop-common test jars.
    (gkesavan via acmurthy) 
   
    MAPREDUCE-2859. Fix eclipse plugin contrib module compilation (gkesavan) 

    MAPREDUCE-2846. Fix missing synchronization in the task log management.
    (omalley)

    MAPREDUCE-2807. Fix AM restart and client redirection. (sharad)

    MAPREDUCE-2877. Add missing Apache license header in some files in MR 
    and also add the rat plugin to the poms. (mahadev)

    MAPREDUCE-2796. Set start times for MR applications for clients to see.
    (Devaraj K via acmurthy) 

    MAPREDUCE-2879. Fix version for MR-279 to 0.23.0. (acmurthy) 
   
    MAPREDUCE-2881. Fix to include log4j 1.2.16 depenency (gkesavan)

    MAPREDUCE-2885. Fix mapred-config.sh to look for hadoop-config.sh in
    HADOOP_COMMON_HOME/libexec. (acmurthy) 

    MAPREDUCE-2893. Remove duplicate entry of YarnClientProtocolProvider in
    ClientProtocolProvider services file. (Liang-Chi Hsieh via acmurthy) 

    MAPREDUCE-2891. Javadoc for AMRMProtocol and related records. (acmurthy)

    MAPREDUCE-2898. Javadoc for ContainerManager protocol and related records. 
    (acmurthy)

    MAPREDUCE-2904. Fixed bin/yarn to correctly include HDFS jars and
    clean up of stale refs to pre-mavenized Hadoop Common and HDFS. 
    (Sharad Agarwal and Arun C. Murthy via acmurthy)

    MAPREDUCE-2737. Update the progress of jobs on client side. (Siddharth Seth
    and Mahadev Konar via mahadev)

    MAPREDUCE-2886. Fix Javadoc warnings in MapReduce. (mahadev)

    MAPREDUCE-2897. Javadoc for ClientRMProtocol protocol and related records. 
    (acmurthy)

    MAPREDUCE-2916. Ivy build for MRv1 fails with bad organization for 
    common daemon. (mahadev)

    MAPREDUCE-2917. Fixed corner case in container reservation which led to
    starvation and hung jobs. (acmurthy) 

    MAPREDUCE-2756. Better error handling in JobControl for failed jobs.
    (Robert Evans via acmurthy) 

    MAPREDUCE-2716. MRReliabilityTest job fails because of missing
    job-file. (Jeffrey Naisbitt via vinodkv)

    MAPREDUCE-2882. TestLineRecordReader depends on ant jars. (todd)

    MAPREDUCE-2687. Fix NodeManager to use the right version of
    LocalDirAllocator.getLocalPathToWrite. (mahadev & acmurthy) 

    MAPREDUCE-2800. Set final progress for tasks to ensure all task information
    is correctly logged to JobHistory. (Siddharth Seth via acmurthy)

    MAPREDUCE-2938. Log application submission failure in CapacityScheduler.
    (acmurthy) 

    MAPREDUCE-2948. Hadoop streaming test failure, post MR-2767 (mahadev)

    MAPREDUCE-2908. Fix all findbugs warnings. (vinodkv via acmurthy) 

    MAPREDUCE-2947. Fixed race condition in AuxiliaryServices. (vinodkv via
    acmurthy) 

    MAPREDUCE-2844. Fixed display of nodes in UI. (Ravi Teja Ch N V via
    acmurthy) 

    MAPREDUCE-2677. Fixed 404 for some links from HistoryServer. (Robert Evans
    via acmurthy) 

    MAPREDUCE-2937. Ensure reason for application failure is displayed to the
    user. (mahadev via acmurthy) 

    MAPREDUCE-2953. Fix a race condition on submission which caused client to 
    incorrectly assume application was gone by making submission synchronous
    for RMAppManager. (Thomas Graves via acmurthy) 

    MAPREDUCE-2963. Fix hang in TestMRJobs. (Siddharth Seth via acmurthy) 

    MAPREDUCE-2954. Fixed a deadlock in NM caused due to wrong synchronization
    in protocol buffer records. (Siddharth Seth via vinodkv)

    MAPREDUCE-2975. Fixed YARNRunner to use YarnConfiguration rather than
    Configuration. (mahadev via acmurthy) 
 
    MAPREDUCE-2971. ant build mapreduce fails protected access jc.displayJobList
    (jobs) (Thomas Graves via mahadev)

    MAPREDUCE-2691. Finishing up the cleanup of distributed cache file resources
    and related tests. (Siddharth Seth via vinodkv)

    MAPREDUCE-2749. Ensure NM registers with RM after starting all its services
    correctly. (Thomas Graves via acmurthy)

    MAPREDUCE-2979. Removed the needless ClientProtocolProvider configuration
    from the hadoop-mapreduce-client-core module. (Siddharth Seth via vinodkv)

    MAPREDUCE-2985. Fixed findbugs warnings in ResourceLocalizationService.
    (Thomas Graves via acmurthy)

    MAPREDUCE-2874. Fix formatting of ApplicationId in web-ui. (Eric Payne via
    acmurthy)

    MAPREDUCE-2995. Better handling of expired containers in MapReduce
    ApplicationMaster. (vinodkv via acmurthy) 

    MAPREDUCE-2995. Fixed race condition in ContainerLauncher. (vinodkv via 
    acmurthy) 

    MAPREDUCE-2949. Fixed NodeManager to shut-down correctly if a service
    startup fails. (Ravi Teja via vinodkv)

    MAPREDUCE-3005. Fix both FifoScheduler and CapacityScheduler to correctly
    enforce locality constraints. (acmurthy) 

    MAPREDUCE-3007. Fixed Yarn Mapreduce client to be able to connect to 
    JobHistoryServer in secure mode. (vinodkv)

    MAPREDUCE-2987. Fixed display of logged user on RM Web-UI. (Thomas Graves
    via acmurthy)

    MAPREDUCE-3006. Fixed MapReduce AM to exit only after properly writing out
    history file. (vinodkv)

    MAPREDUCE-2925. Fixed Yarn+MR client code to behave saner with completed
    jobs. (Devaraj K via vinodkv)

    MAPREDUCE-3030. Fixed a bug in NodeId.equals() that was causing RM to
    reject all NMs. (Devaraj K via vinodkv)

    MAPREDUCE-3042. Fixed default ResourceTracker address. (Chris Riccomini
    via acmurthy) 

    MAPREDUCE-3038. job history server not starting because conf() missing
    HsController (Jeffrey Naisbitt via mahadev)

    MAPREDUCE-3004. Fix ReduceTask to not assume 'local' mode in YARN. (Hitesh
    Shah via acmurthy)

    MAPREDUCE-3017. The Web UI shows FINISHED for killed/successful/failed jobs.
    (mahadev)

    MAPREDUCE-3040. Fixed extra copy of Configuration in
    YarnClientProtocolProvider and ensured MiniMRYarnCluster sets JobHistory
    configuration for tests. (acmurthy) 

    MAPREDUCE-3018. Fixed -file option for streaming. (mahadev via acmurthy) 

    MAPREDUCE-3036. Fixed metrics for reserved resources in CS. (Robert Evans
    via acmurthy)

    MAPREDUCE-2998. Fixed a bug in TaskAttemptImpl which caused it to fork
    bin/mapred too many times. (vinodkv via acmurthy)

    MAPREDUCE-3023. Fixed clients to display queue state correctly. (Ravi
    Prakash via acmurthy) 

    MAPREDUCE-2970. Fixed NPEs in corner cases with different configurations
    for mapreduce.framework.name. (Venu Gopala Rao via vinodkv)

    MAPREDUCE-3062. Fixed default RMAdmin address. (Chris Riccomini
    via acmurthy) 

    MAPREDUCE-3066. Fixed default ResourceTracker address for the NodeManager. 
    (Chris Riccomini via acmurthy) 

    MAPREDUCE-3044. Pipes jobs stuck without making progress. (mahadev)

    MAPREDUCE-2754. Fixed MR AM stdout, stderr and syslog to redirect to
    correct log-files. (Ravi Teja Ch N V via vinodkv)

    MAPREDUCE-3073. Fixed build issues in MR1. (mahadev via acmurthy)

    MAPREDUCE-2691. Increase threadpool size for launching containers in
    MapReduce ApplicationMaster. (vinodkv via acmurthy)


    MAPREDUCE-2990. Fixed display of NodeHealthStatus. (Subroto Sanyal via
    acmurthy) 

    MAPREDUCE-3053. Better diagnostic message for unknown methods in ProtoBuf
    RPCs. (vinodkv via acmurthy)

    MAPREDUCE-2952. Fixed ResourceManager/MR-client to consume diagnostics
    for AM failures in a couple of corner cases. (Arun C Murthy via vinodkv)

    MAPREDUCE-3064. 27 unit test failures with Invalid 
    "mapreduce.jobtracker.address" configuration value for 
    JobTracker: "local" (Venu Gopala Rao via mahadev)

    MAPREDUCE-3090. Fix MR AM to use ApplicationAttemptId rather than
    (ApplicationId, startCount) consistently. (acmurthy)  

    MAPREDUCE-2646. Fixed AMRMProtocol to return containers based on
    priority. (Sharad Agarwal and Arun C Murthy via vinodkv)

    MAPREDUCE-3031. Proper handling of killed containers to prevent stuck
    containers/AMs on an external kill signal. (Siddharth Seth via vinodkv)

    MAPREDUCE-2984. Better error message for displaying completed containers.
    (Devaraj K via acmurthy)

    MAPREDUCE-3071. app master configuration web UI link under the Job menu 
    opens up application menu. (thomas graves  via mahadev)

    MAPREDUCE-3067. Ensure exit-code is set correctly for containers. (Hitesh
    Shah via acmurthy)

    MAPREDUCE-2999. Fix YARN webapp framework to properly filter servlet
    paths. (Thomas Graves via vinodkv)

    MAPREDUCE-3095. fairscheduler ivy including wrong version for hdfs.
    (John George via mahadev)

    MAPREDUCE-3054. Unable to kill submitted jobs. (mahadev)

    MAPREDUCE-3021. Change base urls for RM web-ui. (Thomas Graves via
    acmurthy) 

    MAPREDUCE-3041. Fixed ClientRMProtocol to provide min/max resource
    capabilities along-with new ApplicationId for application submission.
    (Hitesh Shah via acmurthy)

    MAPREDUCE-2843. Fixed the node-table to be completely displayed and making
    node entries on RM UI to be sortable. (Abhijit Suresh Shingate via vinodkv)

    MAPREDUCE-3110. Fixed TestRPC failure. (vinodkv)

    MAPREDUCE-3078. Ensure MapReduce AM reports progress correctly for
    displaying on the RM Web-UI. (vinodkv via acmurthy)

    MAPREDUCE-3114. Fixed invalid ApplicationURL on RM WebUI. (Subroto Sanyal
    via vinodkv)

    MAPREDUCE-2791. Added missing info on 'job -status' output. (Devaraj K via
    acmurthy)

    MAPREDUCE-2996. Add uber-ness information to JobHistory. (Jonathan Eagles
    via acmurthy)

    MAPREDUCE-3050. Add ability to get resource usage information for
    applications and nodes. (Robert Evans via acmurthy) 

    MAPREDUCE-3113. Ensure bin/yarn and bin/yarn-daemon.sh identify the root
    of the install properly. (Xie Xianshan via acmurthy) 

    MAPREDUCE-3137. Fix broken merge of MAPREDUCE-2179. (Hitesh Shah via
    acmurthy) 

    MAPREDUCE-2792. Replace usage of node ip-addresses with hostnames.
    (vinodkv via acmurthy) 

    MAPREDUCE-3112. Fixed recursive sourcing of HADOOP_OPTS environment
    variable. (Eric Yang)

    MAPREDUCE-3056. Changed the default staging directory to not include
    user.name to prevent issues with non-secure mode. (Devaraj K via vinodkv)

    MAPREDUCE-2913. Fixed TestMRJobs.testFailingMapper to assert the correct
    TaskCompletionEventStatus. (Jonathan Eagles via vinodkv)

    MAPREDUCE-2794. [MR-279] Incorrect metrics value for AvailableGB per 
    queue per user. (John George via mahadev)

    MAPREDUCE-2783. Fixing RM web-UI to show no tracking-URL when AM
    crashes. (Eric Payne via vinodkv)

    MAPREDUCE-3141. Fix the broken MRAppMaster to work over YARN in security
    mode.(vinodkv)

    MAPREDUCE-2751. Modified NodeManager to stop leaving around local files
    after application finishes. (Siddharth Seth via vinodkv)

    MAPREDUCE-3033. Ensure Master interface pays attention to classic v/s yarn
    frameworks. (Hitesh Shah via acmurthy)

    MAPREDUCE-2802. Ensure JobHistory filenames have jobId. (Jonathan Eagles
    via acmurthy) 

    MAPREDUCE-2876. Use a different config for ContainerAllocationExpirer.
    (Anupam Seth via acmurthy) 

    MAPREDUCE-3153. Fix TestFileOutputCommitter which was broken by
    MAPREDUCE-2702. (mahadev via acmurthy) 

    MAPREDUCE-3123. Fix NM to quote symlink names to escape special
    characters. (Hitesh Shah via acmurthy) 

    MAPREDUCE-3154. Fix JobSubmitter to check for output specs before copying
    job submission files to fail fast. (Abhijit Suresh Shingate via acmurthy) 

    MAPREDUCE-3158. Fix test failures in MRv1 due to default framework being
    set to yarn. (Hitesh Shah via acmurthy)

    MAPREDUCE-3167. container-executor is not being packaged with the assembly
    target. (mahadev)

    MAPREDUCE-3020. Fixed TaskAttemptImpl to log the correct node-address for
    a finished Reduce task. (Chackaravarthy via vinodkv)

    MAPREDUCE-2668. Fixed AuxServices to send a signal on application-finish
    to all the services. (Thomas Graves via vinodkv)

    MAPREDUCE-3126. Fixed a corner case in CapacityScheduler where headroom
    wasn't updated on changes to cluster size. (acmurthy) 

    MAPREDUCE-3140. Fixed the invalid JobHistory URL for failed
    applications. (Subroto Sanyal via vinodkv)

    MAPREDUCE-3125. Modified TaskImpl to consider only non-failed, non-killed
    task-attempts for obtaining task's progress. (Hitesh Shah via vinodkv)

    MAPREDUCE-2666. Retrieve shuffle port number from JobHistory on MR AM
    restart. (Jonathan Eagles via acmurthy) 

    MAPREDUCE-2789. Complete schedulingInfo on CLI. (Eric Payne via acmurthy) 

    MAPREDUCE-3170. Fixed job output commit for deep hierarchies. (Hitesh Shah
    via acmurthy)

    MAPREDUCE-3124. Fixed location of native libs i.e. libhadoop.so for
    containers. (John George via acmurthy) 

    MAPREDUCE-3057. Job History Server goes of OutOfMemory with 1200 Jobs 
    and Heap Size set to 10 GB. (Eric Payne via mahadev)

    MAPREDUCE-2840. mr279 TestUberAM.testSleepJob test fails. (jonathan eagles
    via mahadev)

    MAPREDUCE-3190. Ensure bin/yarn fails early with a clear error message
    when HADOOP_COMMON_HOME or HADOOP_HDFS_HOME are not set. (todd & acmurthy 
    via acmurthy)

    MAPREDUCE-3189. Add link decoration back to MR2's CSS. (Todd Lipcon via
    mahadev)
    
    MAPREDUCE-3127. Changed default value of yarn.resourcemanager.acl.enable
    to true and added some more documentation. (acmurthy) 

    MAPREDUCE-3032. Fixed TaskAttemptImpl so that JobHistory can have error
    information about failed tasks. (Devaraj K via vinodkv)

    MAPREDUCE-3196. TestLinuxContainerExecutorWithMocks fails on Mac OSX.
    (Arun Murthy via mahadev)

    MAPREDUCE-3197. TestMRClientService failing on building clean checkout of 
    branch 0.23 (mahadev)

    MAPREDUCE-2762. Cleanup MR staging directory on completion. (mahadev via
    acmurthy) 

    MAPREDUCE-3165. Ensure logging options are set correctly for MR AM and
    tasks. (todd via acmurthy) 

    MAPREDUCE-3203. Fix some javac warnings in MRAppMaster. (mahadev)

    MAPREDUCE-3162. Separated application-init and container-init event types
    in NodeManager's Application state machine. (Todd Lipcon via vinodkv)

    MAPREDUCE-3176. Fixed ant mapreduce tests that are timing out because
    of wrong framework name. (Hitesh Shah via vinodkv)

    MAPREDUCE-3181. Fixed MapReduce runtime to load yarn-default.xml and
    yarn-site.xml. (acmurthy) 

    MAPREDUCE-2788. Normalize resource requests in FifoScheduler
    appropriately. (Ahmed Radwan via acmurthy) 

    MAPREDUCE-2693. Fix NPE in job-blacklisting. (Hitesh Shah via acmurthy) 

    MAPREDUCE-3208. Fix NPE task/container log appenders. (liangzhwa via
    acmurthy) 

    MAPREDUCE-3212. Fix usage/help message for bin/yarn. (Bhallamudi Venkata 
    Siva Kamesh via acmurthy) 

    MAPREDUCE-3179. Ensure failed tests exit with right error code. (Jonathan
    Eagles via acmurthy)

    MAPREDUCE-3188. Ensure correct shutdown in services. (todd via acmurthy) 

    MAPREDUCE-3226. Fix shutdown of fetcher threads. (vinodkv via acmurthy) 

    MAPREDUCE-3070. Fix NodeManager to use ephemeral ports by default.
    (Devaraj K via acmurthy) 

    MAPREDUCE-3242. Trunk compilation broken with bad interaction from 
    MAPREDUCE-3070 and MAPREDUCE-3239. (mahadev)

    MAPREDUCE-3058. Fixed MR YarnChild to report failure when task throws an
    error and thus prevent a hanging task and job. (vinodkv)

    MAPREDUCE-3087. Fixed the mapreduce classpath to correctly include the
    generated-classpath file needed for tests. (Ravi Prakash via vinodkv)

    MAPREDUCE-3233. Fixed a bug in MR Job so as to be able to restart the
    application on AM crash. (Mahadev Konar via vinodkv)

    MAPREDUCE-3028. Added job-end notification support. (Ravi Prakash via
    acmurthy) 

    MAPREDUCE-3249. Ensure shuffle-port is correctly used duringMR AM recovery. 
    (vinodkv via acmurthy) 

    MAPREDUCE-3252. Fix map tasks to not rewrite data an extra time when
    map output fits in spill buffer. (todd)

    MAPREDUCE-3159. Ensure DefaultContainerExecutor doesn't delete application
    directories during app-init. (todd via acmurthy)

    MAPREDUCE-2746. Yarn servers can't communicate with each other with 
    hadoop.security.authorization set to true (acmurthy via mahadev)

    MAPREDUCE-2821. Added missing fields (resourcePerMap & resourcePerReduce)
    to JobSummary logs. (mahadev via acmurthy)

    MAPREDUCE-3253. Fixed ContextFactory to clone JobContext correctly.
    (acmurthy) 

    MAPREDUCE-3263. Fixed the MAPREDUCE-3028 commit which broke MR1. (Hitesh
    Shah via acmurthy) 

    MAPREDUCE-3269. Fixed log4j properties to correctly set logging options
    for JobHistoryServer vis-a-vis JobSummary logs. (mahadev via acmurthy) 

    MAPREDUCE-3250. When AM restarts, client keeps reconnecting to the new AM 
    and prints a lots of logs. (vinodkv via mahadev)

    MAPREDUCE-3254. Fixed streaming to set the job.jar by using the right
    JobConf ctor. (acmurthy) 

    MAPREDUCE-3264. mapreduce.job.user.name needs to be set automatically.
    (acmurthy via mahadev)

    MAPREDUCE-3175. Add authorization to admin web-pages such as /stacks, /jmx
    etc. (Jonathan Eagles via acmurthy)

    MAPREDUCE-3257. Added authorization checks for the protocol between
    ResourceManager and ApplicationMaster. (vinodkv via acmurthy) 

    MAPREDUCE-3259. Added java.library.path of NodeManager to
    ContainerLocalizer in LinuxContainerExecutor. (Kihwal Lee via acmurthy) 

    MAPREDUCE-3279. Fixed TestJobHistoryParsing which assumed user name to be
    mapred all the time. (Siddharth Seth via acmurthy)

    MAPREDUCE-3240. Fixed NodeManager to be able to forcefully cleanup its
    containers (process-trees) irrespective of whether the container succeeded,
    or killed. Contributed by Hitesh Shah.

    MAPREDUCE-3281. Fixed a bug in TestLinuxContainerExecutorWithMocks. (vinodkv)

    MAPREDUCE-3228. Fixed MR AM to timeout RPCs to bad NodeManagers. (vinodkv
    via acmurthy)

    MAPREDUCE-3284. Moved JobQueueClient to hadoop-mapreduce-client-core.
    (acmurthy) 

    MAPREDUCE-3282. bin/mapred job -list throws exception. (acmurthy via 
    mahadev)

    MAPREDUCE-3186. User jobs are getting hanged if the Resource manager
    process goes down and comes up while job is getting executed. 
    (Eric Payne via mahadev)

    MAPREDUCE-3285. Tests on branch-0.23 failing (Siddharth Seth via mahadev)

    MAPREDUCE-3258. Fixed AM & JobHistory web-ui to display counters properly.
    (Siddharth Seth via acmurthy)

    MAPREDUCE-3290. Fixed a NPE in ClientRMService. (acmurthy) 

    MAPREDUCE-3185. RM Web UI does not sort the columns in some cases.
    (Jonathan Eagles via mahadev)

    MAPREDUCE-3292. In secure mode job submission fails with Provider 
    org.apache.hadoop.mapreduce.security.token.JobTokenIndentifier$Renewer 
    not found. (mahadev)

    MAPREDUCE-3296. Fixed the remaining nine FindBugs warnings. (vinodkv)

    MAPREDUCE-2775. Fixed ResourceManager and NodeManager to force a
    decommissioned node to shutdown. (Devaraj K via vinodkv)

    MAPREDUCE-3304. Fixed intermittent test failure due to a race in
    TestRMContainerAllocator#testBlackListedNodes. (Ravi Prakash via acmurthy) 

    MAPREDUCE-3306. Fixed a bug in NodeManager ApplicationImpl that was causing
    NodeManager to crash. (vinodkv)

    MAPREDUCE-3295. TestAMAuthorization failing on branch 0.23. (vinodkv via mahadev)

    MAPREDUCE-3183. hadoop-assemblies/src/main/resources/assemblies/hadoop-mapreduce-dist.xml
    missing license header. (Hitesh Shah via tucu).

    MAPREDUCE-3003. Publish MR JARs to Maven snapshot repository. (tucu)

    MAPREDUCE-3199. Fixed pom files to include correct log4j configuration for
    tests. (vinodkv)

    MAPREDUCE-3204. mvn site:site fails on MapReduce. (tucu)

    MAPREDUCE-3248. Fixed log4j properties. (vinodkv via acmurthy)

    MAPREDUCE-3256. Added authorization checks for the protocol between
    NodeManager and ApplicationMaster. (vinodkv via acmurthy) 

    MAPREDUCE-3274. Fixed a race condition in MRAppMaster that was causing a
    task-scheduling deadlock. (Robert Joseph Evans via vinodkv)

    MAPREDUCE-3171 merge from trunk reverted changes from MAPREDUCE-2747 MAPREDUCE-3240.

    MAPREDUCE-3313. Fixed initialization of ClusterMetrics which was failing
    TestResourceTrackerService sometimes. (Hitesh Shah via vinodkv)

    MAPREDUCE-2766. Fixed NM to set secure permissions for files and directories
    in distributed-cache. (Hitesh Shah via vinodkv)

    MAPREDUCE-2696. Fixed NodeManager to cleanup logs in a thread when logs'
    aggregation is not enabled. (Siddharth Seth via vinodkv)

    MAPREDUCE-3262. Fixed Container's state-machine in NodeManager to handle
    a couple of events in failure states correctly. (Hitesh Shah and Siddharth
    Seth via vinodkv)

    MAPREDUCE-3035. Fixed MR JobHistory to ensure rack information is present.
    (chakravarthy via acmurthy)

    MAPREDUCE-3321. Disabled a few MR tests for 0.23. (Hitesh Shah via
    acmurthy) 

    MAPREDUCE-3220. Fixed TestCombineOutputCollector. (Devaraj K via acmurthy) 

    MAPREDUCE-3103. Implement Job ACLs for MRAppMaster. 
    (mahadev)
    
    MAPREDUCE-3241. [Rumen] Fix Rumen to ignore the AMStartedEvent. (amarrk)

    MAPREDUCE-3166. [Rumen] Make Rumen use job history api instead of relying
    on current history file name format. (Ravi Gummadi via amarrk)

    MAPREDUCE-3157. [Rumen] Fix TraceBuilder to handle 0.20 history file
                    names also. (Ravi Gummadi via amarrk)

    MAPREDUCE-3081. Fix vaidya startup script. (gkesavan via suhas).

    MAPREDUCE-2764. Fix renewal of dfs delegation tokens. (Owen via jitendra)

    MAPREDUCE-3192. Fix Javadoc warning in JobClient.java and Cluster.java.
    (jitendra)

    MAPREDUCE-3237. Move LocalJobRunner to hadoop-mapreduce-client-core.
    (tomwhite via acmurthy) 

    MAPREDUCE-3316. Rebooted link is not working properly. 
    (Bhallamudi Venkata Siva Kamesh via mahadev)

    MAPREDUCE-3317. Rumen TraceBuilder is emiting null as hostname.
    (Ravi Gummadi via mahadev)

    MAPREDUCE-3332. contrib/raid compile breaks due to changes in hdfs/protocol/datatransfer/
    Sender#writeBlock related to checksum handling (Hitesh Shah via mahadev)

    MAPREDUCE-3337. Added missing license headers. (acmurthy) 
    
Release 0.22.1 - Unreleased

  INCOMPATIBLE CHANGES

  NEW FEATURES

  IMPROVEMENTS

  OPTIMIZATIONS

  BUG FIXES

    MAPREDUCE-3837. Job tracker is not able to recover jobs after crash.
    (Mayank Bansal via shv) 

Release 0.22.0 - 2011-11-29

  INCOMPATIBLE CHANGES

    MAPREDUCE-1866. Removes deprecated class
    org.apache.hadoop.streaming.UTF8ByteArrayUtils. (amareshwari)

    MAPREDUCE-1664. Changes the behaviour of the combination of job-acls
    when they function together with queue-acls. (Ravi Gummadi via vinodkv)

    MAPREDUCE-2994. Fixed a bug in ApplicationID parsing that affects RM
    UI. (Devaraj K via vinodkv)

    MAPREDUCE-1788. o.a.h.mapreduce.Job shouldn't make a copy of the JobConf.
    (Arun Murthy via mahadev)

  NEW FEATURES

    MAPREDUCE-1804. Stress-test tool for HDFS introduced in HDFS-708.
    (Joshua Harlow via shv)

    MAPREDUCE-220. Collect cpu and memory statistics per task. (Scott Chen via
    acmurthy)

    MAPREDUCE-1970.  Reed-Solomon code implementation for HDFS RAID.
    (Scott Chen via dhruba)

    MAPREDUCE-2169. Integrated Reed-Solomon code with RaidNode. (Ramkumar
    Vadali via schen)

    MAPREDUCE-2936. Contrib Raid compilation broken after HDFS-1620. (vinodkv)

  IMPROVEMENTS

    MAPREDUCE-2141. Add an "extra data" field to Task for use by Mesos. (matei)

    MAPREDUCE-2140. Regenerate fair scheduler design doc PDF. (matei)

    MAPREDUCE-1546. Redirect all job pages to corresponding history page
    if job is not in JT memory. (Scott Chen via sharad)

    MAPREDUCE-1092. Enable assertions for unit tests. (Eli Collins via
    cdouglas)

    MAPREDUCE-1680. Add a metric recording JobTracker heartbeats processed.
    (Dick King via cdouglas)

    MAPREDUCE-1761. FairScheduler allows separate configuration of node
    and rack locality wait time (Scott Chen via dhruba)

    MAPREDUCE-1539. authorization checks for inter-server protocol
    (based on HADOOP-6600) (Boris Shkolnik via shv)

    MAPREDUCE-1798. Names the configuration keys for the Kerberos
    principals better. (Boris Shkolnik via ddas)

    MAPREDUCE-1773. streaming doesn't support jobclient.output.filter.
    (Amareshwari Sriramadasu via vinodkv)

    MAPREDUCE-1785. Add streaming config option for not emitting the key.
    (Eli Collins via sharad)

    MAPREDUCE-572. If #link is missing from uri format of -cacheArchive
    then streaming does not throw error. (Amareshwari Sriramadasu via
    vinodkv)

    MAPREDUCE-1545. Add timestamps for first task type launched in job summary.
    (Luke Lu via cdouglas)

    MAPREDUCE-1543. Add an audit log for authentication events. (Amar Kamat and
    Luke Lu via cdouglas)

    MAPREDUCE-1762. Add ability to set values of task counters. (Scott Chen via
    cdouglas)

    MAPREDUCE-1533. Reduce overhead of logging and string manipulation during
    heartbeat processing. (Amar Kamat and Dick King via cdouglas)

    MAPREDUCE-1516. JobTracker issues delegation tokens only if the user's
    authentication is Kerberos. (Jitendra Pandey via ddas)

    MAPREDUCE-647. Update distcp forrest documentation to reflect the changes
    of HADOOP-5472, MAPREDUCE-642 and HADOOP-5620.  (Rodrigo Schmidt via
    szetszwo)

    MAPREDUCE-1851. Documents configuration parameters in streaming.
    (amareshwari)
    
    MAPREDUCE-1868. Add a read and connection timeout to JobClient while
    pulling tasklogs. (Krishna Ramachandran via acmurthy)

    MAPREDUCE-1778. Ensure failure to setup CompletedJobStatusStore is not
    silently ignored by the JobTracker. (Krishna Ramachandran via acmurthy)

    MAPREDUCE-1850. Includes job submit host information (name and ip) in
    jobconf and jobdetails display (Krishna Ramachandran via amareshwari)

    MAPREDUCE-1893. Slive with multiple reducers. (shv)

    MAPREDUCE-1248. Fixes redudant memory copying in StreamKeyValUtil.
    (Ruibang He via amareshwari)

    MAPREDUCE-1840. Enhancements to Gridmix benchmark simulating user
    diversity, queue replay, and task duration for JobTracker load testing.
    Also includes compatibility with security enhancements, and scalability
    improvements. (Amar Kamat, Rahul Singh, Hong Tang, and cdouglas)

    MAPREDUCE-1848. Put number of speculative, data local, rack local 
    tasks in JobTracker metrics. (Scott Chen via dhruba)

    MAPREDUCE-1935. Makes the Distcp to work in a secure environment.
    (Boris Shkolnik via ddas)

    MAPREDUCE-1945. The MapReduce component for HADOOP-6632.
    (Kan Zhang & Jitendra Pandey via ddas)

    MAPREDUCE-1936. Modify Gridmix3 to support more tunable parameters for
    stress submission and sleep jobs. (Hong Tang via cdouglas)

    MAPREDUCE-1733. Makes pipes applications secure. (Jitendra Pandey via ddas)

    MAPREDUCE-1566. Adds a configuration attribute using which job clients can
    specify a credentials file. The tokens from there will be passed to the job.
    (Jitendra Pandey and Owen O'Malley via ddas)

    MAPREDUCE-1624. Documents the job credentials and associated details to do 
    with delegation tokens (on the client side). 
    (Jitendra Pandey and Devaraj Das via ddas)

    MAPREDUCE-1834. TestSimulatorDeterministicReplay timesout on trunk.
    (Hong Tang via mahadev)

    MAPREDUCE-1993. Fixes test failure
    TestTrackerDistributedCacheManagerWithLinuxTaskController. (Devaraj Das
    via amareshwari)

    MAPREDUCE-1523. Making Mumak work with Capacity-Scheduler (Anirban Das
    via mahadev)

    MAPREDUCE-1920. Enables completed jobstatus store by default. (Tom White
    via amareshwari)

    MAPREDUCE-1881. Improve TaskTrackerInstrumentation to enable collection of
    advanced metrics. (Matei Zaharia via acmurthy)

    MAPREDUCE-1548. Hadoop archives preserve times and other properties from 
    original files. (Rodrigo Schmidt via dhruba)

    MAPREDUCE-1517. Supports streaming job to run in the background. (Bochun Bai
    via amareshwari)

    MAPREDUCE-1819. RaidNode is now smarter in submitting Raid jobs. (Ramkumar
    Vadali via schen)

    MAPREDUCE-2132. A command line option in RaidShell to fix blocks using raid

    MAPREDUCE-2147. Remove redundant lines in JobInProgress ctor.
    (Harsh J Chouraria via cutting)
   
    HADOOP-7007. Update the hudson-test-patch ant target to work with the
    latest test-patch.sh script (gkesavan)

    MAPREDUCE-1818. RaidNode can specify scheduling parameters. (Ramkumar
    Vadali via schen)

    MAPREDUCE-2051. Contribute a fair scheduler preemption system test.
    (Todd Lipcon via tomwhite)

    MAPREDUCE-1892. RaidNode can allow layered policies more efficiently.
    (Ramkumar Vadali via schen)

    MAPREDUCE-1592. Generate Eclipse's .classpath file from Ivy config. 
    (tomwhite via nigel)

    MAPREDUCE-2073. TestTrackerDistributedCacheManager should be up-front
    about requirements on build environment. (Todd Lipcon via tomwhite)

    MAPREDUCE-2093. Herriot JT and TT clients should vend statistics. (cos)

    MAPREDUCE-2167. Faster directory traversal for raid node. (Ramkumar Vadali
    via schen)

    MAPREDUCE-1931. Gridmix forrest documentation . (Ranjit Mathew via vinodkv).

    MAPREDUCE-2184. Port DistRaid.java to new mapreduce API. (Ramkumar Vadali
    via schen)

    MAPREDUCE-1878. Add MRUnit documentation. (Aaron Kimball via tomwhite)

    MAPREDUCE-2180. Add coverage of fair scheduler servlet to system test (todd)

    MAPREDUCE-2250. Fix logging in raid code. (Ramkumar Vadali via schen)

    MAPREDUCE-2260. Remove auto-generated native build files. (rvs via eli)

    MAPREDUCE-2314. configure files that are generated as part of the released
    tarball need to have executable bit set (rvs via cos)

    MAPREDUCE-1159.  Limit Job name in web UI to be 80 char long.  (Harsh J
    Chouraria via szetszwo)

    MAPREDUCE-2337. Remove dependence of public MapReduce API on classes in
    server package. (tomwhite)

    MAPREDUCE-2383. Improve documentation of DistributedCache methods (Harsh J
    Chouraria via todd)

    MAPREDUCE-2222. Ivy resolve force mode should be turned off by default.
    (Luke Lu via tomwhite)

    MAPREDUCE-2103. task-controller shouldn't require o-r permissions.
    (todd via eli)

    MAPREDUCE-2505. Explain how to use ACLs in the fair scheduler.
    (matei via eli)

    MAPREDUCE-3138. Add a utility to help applications bridge changes in 
    Context Objects APIs due to MAPREDUCE-954. (omalley via acmurthy)

  OPTIMIZATIONS

    MAPREDUCE-1354. Enhancements to JobTracker for better performance and
    scalability. (Arun C. Murthy & Richard King via acmurthy) 

    MAPREDUCE-1829. JobInProgress.findSpeculativeTask should use min() to
    find the candidate instead of sort(). (Scott Chen via vinodkv)

  BUG FIXES

    MAPREDUCE-1845. FairScheduler.tasksToPreempt() can return negative number.
    (Scott Chen via matei)

    MAPREDUCE-1707. TaskRunner can get NPE in getting ugi from TaskTracker.
    (Vinod Kumar Vavilapalli)
    
    MAPREDUCE-1532. Ensures that delegation tokens is obtained as the
    actual user when the proxy-user is used for submitting jobs. Also
    refactors the DelegationTokenToRenew class. (ddas)

    MAPREDUCE-1558. Fixes MRAdmin to look up the principal of the 
    JobTracker and use that in the RefreshUserToGroupsMapping protocol and
    RefreshAuthorizationPolicyProtocol. (Boris Shkolnik via ddas)

    MAPREDUCE-1662. Remove unused methods from TaskRunner. (Amareshwari
    Sriramadasu via cdouglas)

    MAPREDUCE-1617. Use IPv4 stack for unit tests. (Amar Kamat and Luke Lu via
    cdouglas)

    MAPREDUCE-1599. Fixes MRBench so that it reuses tokens across jobs
    correctly. (Jitendra Nath Pandey via ddas)

    MAPREDUCE-1836. Refresh for proxy superuser config (mr part for HDFS-1096).
    (Boris Shkolnik via shv)

    MAPREDUCE-1505. Create RPC client on job submission, not in cstr of Job
    instance. (Dick King via cdouglas)

    MAPREDUCE-1813. NPE in PipeMapred.MRErrorThread. (Ravi Gummadi via vinodkv)

    MAPREDUCE-1225. Fixes DistributedCache to check if the file is fresh or not,
    for the first localization also. (Zhong Wang via amareshwari)

    MAPREDUCE-1559. Fixes the token renewer to use the JobTracker's 
    credentials for talking to the NameNode. (ddas)

    MAPREDUCE-1492. Delete  obsolete har files used on the parity files
    of hdfs raid. (Rodrigo Schmidt via dhruba)

    MAPREDUCE-1857. Removes unused configuration parameters in streaming.
    (amareshwari)

    MAPREDUCE-1887. MRAsyncDiskService now properly absolutizes volume root
    paths. (Aaron Kimball via zshao)

    MAPREDUCE-1863. Fix NPE in Rumen when processing null CDF for failed task
    attempts. (Amar Kamat via cdouglas)

    MAPREDUCE-1864. Removes uninitialized/unused variables in
    org.apache.hadoop.streaming.PipeMapRed. (amareshwari)

    MAPREDUCE-1888. Fixes Streaming to override output key and value types, 
    only if mapper/reducer is a command. (Ravi Gummadi via amareshwari)

    MAPREDUCE-577. Fixes duplicate records in StreamXmlRecordReader.
    (Ravi Gummadi via amareshwari)

    MAPREDUCE-1894. Fixed a bug in DistributedRaidFileSystem.readFully() 
    that was causing it to loop infinitely. (Ramkumar Vadali via dhruba)

    MAPREDUCE-1838. Reduce the time needed for raiding a bunch of files
    by randomly assigning files to map tasks. (Ramkumar Vadali via dhruba)

    MAPREDUCE-1820. Fix InputSampler to clone sampled keys. (Alex Kozlov via
    cdouglas)

    MAPREDUCE-1528. Incorporates the changes to the credentials API done in
    HADOOP-6845. Also, introduces Credentials in JobConf, and in JobContext.
    (Jitendra Pandey and Arun Murthy via ddas)

    MAPREDUCE-1865. Rumen should also support jobhistory files generated using
    trunk. (Amar Kamat via amareshwari)

    MAPREDUCE-1621. Fixes NPE in TextOutputReader.getLastOutput if it has never
    read any output. (amareshwari)

    MAPREDUCE-1911. Fixes errors in -info message in streaming. (amareshwari) 

    MAPREDUCE-1772. Corrects errors in streaming documentation in forrest.
    (amareshwari)

    MAPREDUCE-1925. Fix failing TestRumenJobTraces. (Ravi Gummadi via cdouglas)

    MAPREDUCE-1718. Fixes a bug in the construction of jobconf key for the
    mapping that the tasks use at runtime for looking up delegation tokens.
    (Boris Shkolnik via ddas)

    MAPREDUCE-1701. Fixes a problem to do with exception handling in 
    delegation-token renewals. (Boris Shkolnik via ddas)

    MAPREDUCE-1686. Fixes StreamUtil.goodClassOrNull to find classes without
    package names. (Paul Burkhardt via amareshwari)

    MAPREDUCE-1288. Fixes TrackerDistributedCacheManager to take into account
    the owner of the localized file in the mapping from cache URIs to
    CacheStatus objects. (ddas)

    MAPREDUCE-1982. Fixes Rumen's TraceBuilder to extract job name from either 
    of configuration properties "mapreduce.job.name" and "mapred.job.name".
    (Ravi Gummadi via amareshwari)

    MAPREDUCE-1958. The MapReduce part corresponding to the HADOOP-6873.
    (Boris Shkolnik & Owen O'Malley via ddas)

    MAPREDUCE-1900. TaskTracker and JobTracker closes FileSystems, opened on
    behalf of users that it no longer requires. (Kan Zhang and ddas via ddas)

    MAPREDUCE-1992. Fixes a problem to do with bringing up the JobTracker in
    unsecure mode. (Kan Zhang via ddas)

    MAPREDUCE-1999. Fixes ClientProtocol to use the correct 
    DelegationTokenSelector. (Jitendra Pandey via ddas)

    MAPREDUCE-1780. AccessControlList.toString() is used for serialization of
    ACL in JobStatus.java. (Ravi Gummadi via vinodkv)

    MAPREDUCE-1961. Fix ConcurrentModificationException in Gridmix during
    shutdown. (Hong Tang via cdouglas)

    MAPREDUCE-2000. Fix parsing of JobHistory lines in Rumen when quotes are
    escaped. (Hong Tang via cdouglas)

    MAPREDUCE-2022. Fixes compilation errors in TestSubmitJob. (amareshwari)

    MAPREDUCE-1670. RAID policies should not scan their own destination path.
    (Ramkumar Vadali via dhruba)

    MAPREDUCE-1668. RaidNode Hars a directory only if all its parity files 
    have been created. (Ramkumar Vadali via dhruba)

    MAPREDUCE-2021. Fixes duplicate hostnames in CombineFileInputFormat's
    split locations. (amareshwari)

    MAPREDUCE-1375. Fixes flaky test TestFileArgs. (Todd Lipcon via
    amareshwari)

    MAPREDUCE-2023. TestDFSIO should not stop reading if curSize != bufferSize.
    (Hong Tang via szetszwo)

    MAPREDUCE-2031. Fixes test failures TestTaskLauncher and
    TestTaskTrackerLocalization. (Ravi Gummadi via amareshwari)

    MAPREDUCE-2046. Fixes CombineFileInputFormat to allow splits with size
    less than DFS block size. (dhruba borthakur via amareshwari)

    MAPREDUCE-1975. Fixes unnecessary InterruptedException log in gridmix.
    (Ravi Gummadi via amareshwari)

    MAPREDUCE-1597. Fixes CombineFileInputFormat to work with non-splittable
    files. (amareshwari)

    MAPREDUCE-2032. Fixes TestJobCleanup to cleanup test directory in
    tearDown. (Dick King via amareshwari)

    MAPREDUCE-1979. Fixes "Output directory already exists" error in gridmix
    when gridmix.output.directory is not defined. (Ravi Gummadi via
    amareshwari)

    MAPREDUCE-1918. Adds documentation to Rumen. (Amar Kamat via amareshwari)

    MAPREDUCE-2078. Fixes TraceBuilder to generate traces when a globbed job
    history path is given. (Amar Kamat via amareshwari)

    MAPREDUCE-1989. Fixes error message in gridmix when user resolver is set
    and no user list is given. (Ravi Gummadi via amareshwari)

    MAPREDUCE-2067.  Distinct minicluster services (e.g. NN and JT) overwrite
    each other's service policies.  (Aaron T. Myers via tomwhite)

    MAPREDUCE-2029. DistributedRaidFileSystem removes itself from FileSystem
    cache when it is closed. (Ramkumar Vadali via dhruba)

    MAPREDUCE-1816. HAR files used for RAID parity-bite have configurable 
    partfile size. (Ramkumar Vadali via dhruba)

    MAPREDUCE-2082. Fixes Pipes to create the jobtoken file in the right
    place. (Jitendra Pandey via ddas)

    MAPREDUCE-2095. Fixes Gridmix to run from compressed traces. (Ranjit
    Mathew via amareshwari)

    MAPREDUCE-1908. DistributedRaidFileSystem now handles ChecksumException
    correctly. (Ramkumar Vadali via schen)

    MAPREDUCE-2126. JobQueueJobInProgressListener's javadoc is inconsistent
    with source code. (Jingguo Yao via tomwhite)

    MAPREDUCE-2143.  HarFileSystem is able to handle spaces in pathnames.
    (Ramkumar Vadali via dhruba)

    MAPREDUCE-1867.  Remove unused methods in
    org.apache.hadoop.streaming.StreamUtil.  (amareshwari via tomwhite)

    MAPREDUCE-2146.  Raid does not affect access time of a source file.
    (Ramkumar Vadali via dhruba)

    MAPREDUCE-2150.  RaidNode periodically fixes corrupt blocks. (Ramkumar Vadali via
    schen)

    MAPREDUCE-2099.  RaidNode recreates outdated parity HARs. (Ramkumar Vadali
    via schen)

    MAPREDUCE-2173.  Fix race condition in TestBlockFixer that was
    causing  intermittent failure (Patrick Kling via dhruba)

    MAPREDUCE-2142.  Refactor RaidNode so that the map-reduce component is
    clearly separated out. (Patrick Kling via dhruba)

    MAPREDUCE-2179. Fix RaidBlockSender compilation failure. (Ramkumar Vadali
    via schen)

    MAPREDUCE-2034. TestSubmitJob triggers NPE instead of permissions error.
    (Todd Lipcon via tomwhite)

    MAPREDUCE-2195. New property for local conf directory in
    system-test-mapreduce.xml file. (cos)

    MAPREDUCE-1783. FairScheduler initializes tasks only when the job can be
    run. (Ramkumar Vadali via schen)

    MAPREDUCE-2224. Fix synchronization bugs in JvmManager. (todd)

    MAPREDUCE-714. JobConf.findContainingJar unescapes unnecessarily on linux (todd)

    MAPREDUCE-2096. Secure local filesystem IO from symlink vulnerabilities (todd)

    MAPREDUCE-2234. If Localizer can't create task log directory, it should fail
    on the spot. (todd)

    MAPREDUCE-2219. JobTracker should not try to remove mapred.system.dir
    during startup. (todd)

    MAPREDUCE-2207. Task-cleanup task should not be scheduled on the node that
    the task just failed. (Liyin Liang via schen)

    MAPREDUCE-2084. Remove deprecate annotation for package file.  The package
    classes themselves are already deprecated. This removes an Eclipse error.
    (tomwhite via nigel)

    MAPREDUCE-2248. DistributedRaidFileSystem should unraid only the corrupt
    block (Ramkumar Vadali via schen)

    MAPREDUCE-1085. For tasks, "ulimit -v -1" is being run when user doesn't
    specify a ulimit (todd)

    MAPREDUCE-2282. Fix TestMRServerPorts for the changes in
    TestHDFSServerPorts.  (shv via szetszwo)

    MAPREDUCE-2238. Fix permissions handling to avoid leaving undeletable
    directories in local dirs. (todd)

    MAPREDUCE-2277. TestCapacitySchedulerWithJobTracker needs to wait for jobs
    to complete before testing status. (todd)

    MAPREDUCE-2253. Servlets should specify content type (todd)

    MAPREDUCE-2283. Add timeout for Raid Tests (Ramkumar Vadali via schen)

    MAPREDUCE-1754. Replace mapred.persmissions.supergroup with an 
    acl : mapreduce.cluster.administrators (Amareshwari Sriramadasu via shv)

    MAPREDUCE-2256. FairScheduler fairshare preemption from multiple pools may
    preempt all tasks from one pool causing that pool to go below fairshare.
    (Priyo Mustafi via shv)

    MAPREDUCE-2281. MR part of HADOOP-6642. (Chris Douglas, Po Cheung via shv)

    MAPREDUCE-2200. TestUmbilicalProtocolWithJobToken is failing without Krb
    evironment: needs to be conditional. (cos)

    MAPREDUCE-2077. Resolve name clash in the deprecated 
    o.a.h.util.MemoryCalculatorPlugin (Luke Lu via shv)

    MAPREDUCE-2188. The new API MultithreadedMapper doesn't initialize
    RecordReader. (Owen O'Malley via shv)

    MAPREDUCE-1915. Fix IndexOutOfBoundsException in IndexCache.
    (Priyo Mustafi via shv)

    MAPREDUCE-1974. Fix multiple preemtions of the same task in FairScheduler.
    (Scott Chen via shv)

    MAPREDUCE-2304. Fix TestMRCLI to allow hostname with a hyphen (-).
    (Priyo Mustafi via shv)

    MAPREDUCE-1825. jobqueue_details.jsp and FairSchedulerServelet should not
    call finishedMaps and finishedReduces when job is not initialized.
    (Scott Chen via shv)

    MAPREDUCE-2285. MiniMRCluster does not start after ant test-patch
    (todd)

    MAPREDUCE-2315. javadoc is failing in nightly build (todd)

    MAPREDUCE-2054. Hierarchical queue implementation broke dynamic queue
    addition in Dynamic Scheduler. (Thomas Sandholm via tomwhite)

    MAPREDUCE-2272. Job ACL file should not be executable
    (Harsh J Chouraria via todd)

    MAPREDUCE-2241. ClusterWithLinuxTaskController should accept relative path
    on the command line. (todd)

    MAPREDUCE-2251. Remove unused mapreduce.job.userhistorylocation config.
    (Harsh J Chouraria via todd)

    MAPREDUCE-2284. TestLocalRunner.testMultiMaps times out (todd)

    MAPREDUCE-2336. Tool-related packages should be in the Tool javadoc group.
    (tomwhite)
    
    MAPREDUCE-2394. JUnit output format doesn't propagate into raid contrib
    build. (todd)

    MAPREDUCE-2392. TaskTracker shutdown in the tests sometimes take 60s.
    (tomwhite)

    MAPREDUCE-2437. SLive uses only part* files to generating the final report.
    (shv)

    MAPREDUCE-2428. start-mapred.sh script fails if HADOOP_HOME is not set.
    (tomwhite via eli)

    MAPREDUCE-2445. Fix TestMiniMRWithDFSWithDistinctUsers to be a valid test.
    (todd)

    MAPREDUCE-2457. Job submission should inject group.name on the JobTracker
    (Alejandro Abdelnur via todd)

    MAPREDUCE-2472. Extra whitespace in mapred.child.java.opts breaks JVM
    initialization. (Aaron T. Myers via todd)

    MAPREDUCE-2222. Ivy resolve force mode should be turned off by default.
    (Luke Lu via tomwhite)

    MAPREDUCE-2486. Incorrect snapshot dependency published in .pom files
    (todd)

    MAPREDUCE-2327. MapTask doesn't need to put username information in
    SpillRecord. (todd via tomwhite)

    MAPREDUCE-2515. MapReduce code references some deprecated options
    (Ari Rabkin via todd)

    MAPREDUCE-2487. ChainReducer uses MAPPER_BY_VALUE instead of
    REDUCER_BY_VALUE. (Devaraj K via todd)

    MAPREDUCE-2185. Fix infinite loop at creating splits using
    CombineFileInputFormat. (Ramkumar Vadali via schen)

    MAPREDUCE-2571. CombineFileInputFormat.getSplits throws a
    java.lang.ArrayStoreException. (Bochun Bai via todd)

    MAPREDUCE-2767. Remove Linux task-controller. (Milind Bhandarkar via shv) 

    MAPREDUCE-2991. queueinfo.jsp fails to show queue status for Capacity 
    scheduler if queue names contain special symbols. (Priyo Mustafi via shv)

    MAPREDUCE-2531. Fixed jobcontrol to downgrade JobID. (Robert Evans via
    acmurthy) 

    MAPREDUCE-3139. SlivePartitioner generates negative partitions. (jghoman)

Release 0.21.1 - Unreleased

  NEW FEATURES

    MAPREDUCE-2040. Forrest Documentation for Dynamic Priority Scheduler.
    (Thomas Sandholm via tomwhite)

  BUG FIXES

    MAPREDUCE-1897. trunk build broken on compile-mapred-test (cos)

    MAPREDUCE-1280. Update Eclipse plugin to the new eclipse.jdt API.
    (Alex Kozlov via szetszwo)

    MAPREDUCE-1984. herriot TestCluster fails because exclusion is not there
    (Balaji Rajagopalan via cos)

    MAPREDUCE-2090. Clover build doesn't generate per-test coverage. (cos)

    MAPREDUCE-2134. ant binary-system is broken in mapreduce project. (cos)

    MAPREDUCE-1905. Fixes Context.setStatus() and progress() apis.
    (amareshwari)

    MAPREDUCE-1809. Ant build changes for Streaming system tests in contrib
    projects. (Vinay Kumar Thota via amareshwari)

    MAPREDUCE-2223. TestMRCLI might fail on Ubuntu with default /etc/hosts
    (cos)

    MAPREDUCE-2228. Remove java5 dependencies from build. (cos)

    MAPREDUCE-1929. Allow artifacts to be published to the staging Apache Nexus
    Maven Repository. (tomwhite)

    MAPREDUCE-2317. Fix a NPE in HadoopArchives.  (Devaraj K via szetszwo)

    MAPREDUCE-2127. mapreduce trunk builds are filing on hudson. 
    (Bruno Mahé via eli)

    MAPREDUCE-2779. JobSplitWriter.java can't handle large job.split file.
    (Ming Ma via shv)

Release 0.21.0 - 2010-08-13

  INCOMPATIBLE CHANGES

    MAPREDUCE-516. Fix the starvation problem in the Capacity Scheduler 
    when running High RAM Jobs. (Arun Murthy via yhemanth)

    MAPREDUCE-358. Change org.apache.hadoop.examples. AggregateWordCount 
    and org.apache.hadoop.examples.AggregateWordHistogram to use new 
    mapreduce api. (Amareshwari Sriramadasu via sharad)

    MAPREDUCE-245. Change Job and jobcontrol classes to use the List interface
    rather than ArrayList in APIs. (Tom White via cdouglas)

    MAPREDUCE-766. Enhanced list-blacklisted-trackers to display reasons
    for blacklisting a node. (Sreekanth Ramakrishnan via yhemanth)

    MAPREDUCE-817. Add a cache for retired jobs with minimal job info and 
    provide a way to access history file url. (sharad)

    MAPREDUCE-711. Moved Distributed Cache from Common to Map/Reduce
    project. (Vinod Kumar Vavilapalli via yhemanth)

    MAPREDUCE-895. Per the contract elucidated in HADOOP-6201, throw
    FileNotFoundException from FileSystem::listStatus rather than returning
    null. (Jakob Homan via cdouglas)

    MAPREDUCE-479. Provide full task id to map output servlet rather than the
    reduce id, only. (Jiaqi Tan via cdouglas)

    MAPREDUCE-873. Simplify job recovery. Incomplete jobs are resubmitted on 
    jobtracker restart. Removes a public constructor in JobInProgress. (sharad)

    HADOOP-6230. Moved process tree and memory calculator related classes from
    Common to Map/Reduce. (Vinod Kumar Vavilapalli via yhemanth)

    MAPREDUCE-157. Refactor job history APIs and change the history format to 
    JSON. (Jothi Padmanabhan via sharad)

    MAPREDUCE-849. Rename configuration properties. (Amareshwari Sriramadasu 
    via sharad)

    MAPREDUCE-1287. Only call the partitioner with more than one reducer.
    (cdouglas)

    MAPREDUCE-1385. Use the new UserGroupInformation from HADOOP-6299.
    (ddas via omalley)

    MAPREDUCE-1493. Authorization for job-history pages. (vinodkv)

    MAPREDUCE-1607. Task controller may not set permissions for a
    task cleanup attempt's log directory (Amareshwari Sriramadasu via vinodkv)

    MAPREDUCE-1683. Remove JNI calls from ClusterStatus cstr. (Arun Murthy and
    Luke Lu via cdouglas)

    MAPREDUCE-1855. Makes the refresh methods (for groups and proxy users) 
    independent of the client side configuration. (Boris Shkolnik via ddas)

  NEW FEATURES

    MAPREDUCE-1774. Large-scale Automated Framework (Sharad Agarwal, Sreekanth
    Ramakrishnan, Konstantin Boudnik, at all via cos)

    MAPREDUCE-706. Support for FIFO pools in the fair scheduler.
    (Matei Zaharia)

    MAPREDUCE-546. Provide sample fair scheduler config file in conf/ and use
    it by default if no other config file is specified. (Matei Zaharia)

    MAPREDUCE-551. Preemption support in the Fair Scheduler. (Matei Zaharia)

    MAPREDUCE-567. Add a new example MR that always fails. (Philip Zeyliger
    via tomwhite)

    MAPREDUCE-211. Provides ability to run a health check script on the
    tasktracker nodes and blacklist nodes if they are unhealthy.
    (Sreekanth Ramakrishnan via yhemanth)

    MAPREDUCE-637. Add an example, distbbp, which able to compute the n th bit
    of Pi for some large n.  (szetszwo)

    MAPREDUCE-532. Provide a way to limit the number of used slots 
    per queue in the capacity scheduler.
    (Rahul Kumar Singh via yhemanth)

    MAPREDUCE-467. Provide ability to collect statistics about total tasks 
    and succeeded tasks in different time windows. (sharad)

    MAPREDUCE-740. Log a job-summary at the end of a job, while allowing it
    to be configured to use a custom appender if desired. (acmurthy)

    MAPREDUCE-814. Provide a way to configure completed job history files 
    to be on HDFS. (sharad)

    MAPREDUCE-800. MRUnit should support the new API. (Aaron Kimball via
    tomwhite)

    MAPREDUCE-798. MRUnit should be able to test a succession of MapReduce
    passes. (Aaron Kimball via tomwhite)

    MAPREDUCE-768. Provide an option to dump jobtracker configuration in JSON
    format to standard output. (V.V.Chaitanya Krishna via yhemanth)

    MAPREDUCE-824. Add support for a hierarchy of queues in the capacity 
    scheduler. (Rahul Kumar Singh via yhemanth)

    MAPREDUCE-751. Add Rumen, a tool for extracting statistics from job tracker
    logs and generating job traces for simulation and analysis. (Dick King via
    cdouglas)

    MAPREDUCE-830. Add support for splittable compression to TextInputFormats.
    (Abdul Qadeer via cdouglas)

    MAPREDUCE-861. Add support for hierarchical queues in the Map/Reduce
    framework. (Rahul Kumar Singh via yhemanth)

    MAPREDUCE-776. Add Gridmix, a benchmark processing Rumen traces to simulate
    a measured mix of jobs on a cluster. (cdouglas)

    MAPREDUCE-862. Enhance JobTracker UI to display hierarchical queues.
    (V.V.Chaitanya Krishna via yhemanth)

    MAPREDUCE-777. Brand new apis to track and query jobs as a
    replacement for JobClient. (Amareshwari Sriramadasu via acmurthy)

    MAPREDUCE-775. Add native and streaming support for Vertica as an input
    or output format taking advantage of parallel read and write properties of 
    the DBMS. (Omer Trajman via ddas)

    MAPREDUCE-679. XML-based metrics as JSP servlet for JobTracker.
    (Aaron Kimball via tomwhite)

    MAPREDUCE-980. Modify JobHistory to use Avro for serialization. (cutting)

    MAPREDUCE-728. Add Mumak, a Hadoop map/reduce simulator. (Arun C Murthy,
    Tamas Sarlos, Anirban Dasgupta, Guanying Wang, and Hong Tang via cdouglas)

    MAPREDUCE-1383. Automates fetching of delegation tokens in File*Formats
    Distributed Cache and Distcp. Also, provides a config 
    mapreduce.job.hdfs-servers that the jobs can populate with a comma
    separated list of namenodes. The job client automatically fetches
    delegation tokens from those namenodes. (Boris Shkolnik via ddas)    

    MAPREDUCE-698. Per-pool task limits for the fair scheduler.
    (Kevin Peterson via matei)

    MAPREDUCE-1026. Does mutual authentication of the shuffle
    transfers using a shared JobTracker generated key.
    (Boris Shkolnik via ddas)

    MAPREDUCE-744. Introduces the notion of a public distributed cache.
    (Devaraj Das)

    MAPREDUCE-1338. Introduces the notion of token cache using which
    tokens and secrets can be sent by the Job client to the JobTracker.
    (Boris Shkolnik via ddas)

    HDFS-503. This patch implements an optional layer over HDFS that 
    implements offline erasure-coding.  It can be used to reduce the 
    total storage requirements of HDFS.  (dhruba)

    MAPREDUCE-1432. Adds hooks in the jobtracker and tasktracker 
    for loading the tokens in the user's ugi. This is required
    for the copying of files from the hdfs. (ddas)

    MAPREDUCE-1335. Adds SASL Kerberos/Digest authentication in MapReduce.
    (Kan Zhang via ddas)

    MAPREDUCE-1464. Makes a compatible change in JobTokenIdentifier to
    account for HADOOP-6510. (Jitendra Nath Pandey via ddas)

    MAPREDUCE-1433. Add a delegation token for MapReduce. (omalley)

    MAPREDUCE-1307. Introduces the Job level ACLs feature. 
    (Vinod Kumar Vavilapalli via ddas)

    MAPREDUCE-1430. JobTracker automatically renews delegation tokens for jobs.
    (Boris Shkolnik via ddas)

    MAPREDUCE-1455. Introduces job-level authorization for mapreduce servlets.
    (Ravi Gummadi via vinodkv)

  IMPROVEMENTS

    MAPREDUCE-463. Makes job setup and cleanup tasks as optional.
    (Amareshwari Sriramadasu via sharad)

    MAPREDUCE-502. Allow jobtracker to be configured with zero completed jobs
    in memory. (Amar Kamat via sharad)

    MAPREDUCE-416. Moves the history file to a "done" folder whenever a job 
    completes. (Amar Kamat via ddas)

    MAPREDUCE-646. Increase srcfilelist replication number in dictcp job.
    (Ravi Gummadi via szetszwo)
   
    HADOOP-6106. Updated hadoop-core and test jars from hudson trunk 
    build #12. (Giridharan Kesavan)

    MAPREDUCE-642. A option to distcp that allows preserving the full
    source path of a file in the specified destination directory.
    (Rodrigo Schmidt via dhruba)

    MAPREDUCE-686. Move TestSpeculativeExecution.Fake* into a separate class
    so that it can be used by other tests. (Jothi Padmanabhan via sharad)

    MAPREDUCE-625. Modify TestTaskLimits to improve execution time.
    (Jothi Padmanabhan via sharad)

    MAPREDUCE-465. Deprecate o.a.h.mapred.lib.MultithreadedMapRunner and add
    test for o.a.h.mapreduce.lib.MultithreadedMapper.
    (Amareshwari Sriramadasu via sharad)

    MAPREDUCE-701. Improves the runtime of the TestRackAwareTaskPlacement
    by making it a unit test.  (Jothi Padmanabhan via ddas)

    MAPREDUCE-371. Change KeyFieldBasedComparator and KeyFieldBasedPartitioner
    to use new api. (Amareshwari Sriramadasu via sharad)

    MAPREDUCE-623. Resolve javac warnings in mapreduce. (Jothi Padmanabhan
    via sharad)

    MAPREDUCE-655. Change KeyValueLineRecordReader and KeyValueTextInputFormat
    to use new mapreduce api. (Amareshwari Sriramadasu via sharad)

    MAPREDUCE-632. Merge TestCustomOutputCommitter with 
    TestCommandLineJobSubmission. (Jothi Padmanabhan via sharad)

    MAPREDUCE-627. Improves execution time of TestTrackerBlacklistAcrossJobs.
    (Jothi Padmanabhan via ddas)

    MAPREDUCE-630. Improves execution time of TestKillCompletedJob.
    (Jothi Padmanabhan via ddas)

    MAPREDUCE-626. Improves the execution time of TestLostTracker.
    (Jothi Padmanabhan via ddas)

    MAPREDUCE-353. Makes the shuffle read and connection timeouts
    configurable. (Ravi Gummadi via ddas)

    MAPREDUCE-739. Allow relative paths to be created in archives. (Mahadev
    Konar via cdouglas)

    MAPREDUCE-772. Merge HADOOP-4010 changes to LineRecordReader into mapreduce
    package. (Abdul Qadeer via cdouglas)

    MAPREDUCE-785. Separate sub-test of TestReduceFetch to be included in
    MR-670. (Jothi Padmanabhan via cdouglas)

    MAPREDUCE-784. Modify TestUserDefinedCounters to use LocalJobRunner 
    instead of MiniMR. (Jothi Padmanabhan via sharad)

    HADOOP-6160. Fix releaseaudit target to run on specific directories. 
    (gkesavan)

    MAPREDUCE-782. Use PureJavaCrc32 in SpillRecord.  (Todd Lipcon via
    szetszwo)

    MAPREDUCE-369. Change org.apache.hadoop.mapred.lib.MultipleInputs to 
    use new api. (Amareshwari Sriramadasu via sharad)

    MAPREDUCE-373. Change org.apache.hadoop.mapred.lib.FieldSelectionMapReduce
    to use new api. (Amareshwari Sriramadasu via sharad)

    MAPREDUCE-628. Improves the execution time of TestJobInProgress.
    (Jothi Padmanabhan via ddas)

    MAPREDUCE-793. Creates a new test that consolidates a few tests to
    include in the commit-test list. (Jothi Padmanabhan via ddas)
    
    MAPREDUCE-797. Adds combiner support to MRUnit MapReduceDriver.
    (Aaron Kimball via johan)    

    MAPREDUCE-656. Change org.apache.hadoop.mapred.SequenceFile* classes
    to use new mapreduce api. (Amareshwari Sriramadasu via sharad)

    MAPREDUCE-670. Creates ant target for 10 mins patch test build.
    (Jothi Padmanabhan via gkesavan)

    MAPREDUCE-375. Change org.apache.hadoop.mapred.lib.NLineInputFormat 
    and org.apache.hadoop.mapred.MapFileOutputFormat to use new api.
    (Amareshwari Sriramadasu via ddas)

    MAPREDUCE-779. Added node health failure counts into 
    JobTrackerStatistics. (Sreekanth Ramakrishnan via yhemanth)

    MAPREDUCE-842. Setup secure permissions for localized job files,
    intermediate outputs and log files on tasktrackers.
    (Vinod Kumar Vavilapalli via yhemanth)
    
    MAPREDUCE-478. Allow map and reduce jvm parameters, environment variables
    and ulimit to be set separately.
    Configuration changes:
      add mapred.map.child.java.opts
      add mapred.reduce.child.java.opts
      add mapred.map.child.env
      add mapred.reduce.child.ulimit
      add mapred.map.child.env
      add mapred.reduce.child.ulimit
      deprecated mapred.child.java.opts
      deprecated mapred.child.env
      deprecated mapred.child.ulimit
    (acmurthy)

    MAPREDUCE-767. Remove the dependence on the CLI 2.0 snapshot.
    (Amar Kamat via omalley)

    MAPREDUCE-712. Minor efficiency tweaks to RandomTextWriter. (cdouglas)

    MAPREDUCE-870. Remove the job retire thread and the associated 
    config parameters. (sharad)

    MAPREDUCE-874. Rename the PiEstimator example to QuasiMonteCarlo.
    (szetszwo)

    MAPREDUCE-336. Allow logging level of map/reduce tasks to be configurable. 
    Configuration changes:
      add mapred.map.child.log.level 
      add mapred.reduce.child.log.level 
    (acmurthy)

    MAPREDUCE-355. Update mapred.join package to use the new API. (Amareshwari
    Sriramadasu via cdouglas)

    HADOOP-6184. Updated hadoop common and test jars to get the new API
    in Configuration for dumping in JSON format from Hudson trunk build #68.
    (yhemanth)

    MAPREDUCE-476. Extend DistributedCache to work locally (LocalJobRunner).
    (Philip Zeyliger via tomwhite)

    MAPREDUCE-825. JobClient completion poll interval of 5s causes slow tests
    in local mode. (Aaron Kimball via tomwhite)

    MAPREDUCE-910. Support counters in MRUnit. (Aaron Kimball via cdouglas)

    MAPREDUCE-788. Update gridmix2 to use the new API (Amareshwari Sriramadasu
    via cdouglas)

    MAPREDUCE-875. Make DBRecordReader execute queries lazily. (Aaron Kimball 
    via enis)

    MAPREDUCE-318. Modularizes the shuffle code. (Jothi Padmanabhan and 
    Arun Murthy via ddas)

    MAPREDUCE-936. Allow a load difference for fairshare scheduler.
    (Zheng Shao via dhruba)

    MAPREDUCE-370. Update MultipleOutputs to use the API, merge funcitonality
    of MultipleOutputFormat. (Amareshwari Sriramadasu via cdouglas)

    MAPREDUCE-898. Changes DistributedCache to use the new API.
    (Amareshwari Sriramadasu via ddas)

    MAPREDUCE-144. Includes dump of the process tree in task diagnostics when 
    a task is killed due to exceeding memory limits.
    (Vinod Kumar Vavilapalli via yhemanth)

    MAPREDUCE-945. Modifies MRBench and TestMapRed to use ToolRunner so that
    options such as queue name can be passed via command line.
    (Sreekanth Ramakrishnan via yhemanth)

    MAPREDUCE-963. Deprecate o.a.h.mapred.FileAlreadyExistsException and
    replace it with o.a.h.fs.FileAlreadyExistsException.  (Boris Shkolnik
    via szetszwo)

    MAPREDUCE-960. Remove an unnecessary intermediate copy and obsolete API
    from KeyValueLineRecordReader. (cdouglas)

    MAPREDUCE-930. Modify Rumen to resolve paths in the canonical way, rather
    than defaulting to the local filesystem. (cdouglas)

    MAPREDUCE-944. Extend the LoadManager API of the fair-share scheduler
    to support regulating tasks for a job based on resources currently in use
    by that job. (dhruba)

    MAPREDUCE-973. Move FailJob and SleepJob from examples to test. (cdouglas 
    via omalley)

    MAPREDUCE-966. Modify Rumen to clean up interfaces and simplify integration
    with other tools. (Hong Tang via cdouglas)

    MAPREDUCE-856. Setup secure permissions for distributed cache files.
    (Vinod Kumar Vavilapalli via yhemanth)

    MAPREDUCE-885. More efficient SQL queries for DBInputFormat. (Aaron Kimball 
    via enis)

    MAPREDUCE-284. Enables ipc.client.tcpnodelay in Tasktracker's Child.
    (Ravi Gummadi via sharad)

    MAPREDUCE-916. Split the documentation to match the project split.
    (Corinne Chandel via omalley)

    MAPREDUCE-649. Validate a copy by comparing the source and destination
    checksums in distcp. Also adds an intra-task retry mechanism for errors
    detected during the copy. (Ravi Gummadi via cdouglas)

    MAPREDUCE-654. Add a -dryrun option to distcp printing a summary of the
    file data to be copied, without actually performing the copy. (Ravi Gummadi
    via cdouglas)

    MAPREDUCE-664. Display the number of files deleted by distcp when the
    -delete option is specified. (Ravi Gummadi via cdouglas)

    MAPREDUCE-781. Let the name of distcp jobs be configurable. (Venkatesh S
    via cdouglas)

    MAPREDUCE-975. Add an API in job client to get the history file url for 
    a given job id. (sharad)

    MAPREDUCE-905. Add Eclipse launch tasks for MapReduce. (Philip Zeyliger
    via tomwhite)

    MAPREDUCE-277. Makes job history counters available on the job history
    viewers. (Jothi Padmanabhan via ddas)

    MAPREDUCE-893. Provides an ability to refresh queue configuration
    without restarting the JobTracker.
    (Vinod Kumar Vavilapalli and Rahul Kumar Singh via yhemanth)

    MAPREDUCE-1011. Add build.properties to svn and git ignore. (omalley)

    MAPREDUCE-954. Change Map-Reduce context objects to be interfaces.
    (acmurthy) 

    MAPREDUCE-639. Change Terasort example to reflect the 2009 updates. 
    (omalley)

    MAPREDUCE-1063. Document gridmix benchmark. (cdouglas)

    MAPREDUCE-931. Use built-in interpolation classes for making up task
    runtimes in Rumen. (Dick King via cdouglas)

    MAPREDUCE-1012. Mark Context interfaces as public evolving. (Tom White via
    cdouglas)

    MAPREDUCE-971. Document use of distcp when copying to s3, managing timeouts
    in particular. (Aaron Kimball via cdouglas)

    HDFS-663. DFSIO for append. (shv)

    HDFS-641. Move all of the components that depend on map/reduce to 
    map/reduce. (omalley)

    HADOOP-5107. Use Maven ant tasks to publish artifacts. (Giridharan Kesavan
    via omalley)

    MAPREDUCE-1229. Allow customization of job submission policy in Mumak.
    (Hong Tang via cdouglas)

    MAPREDUCE-1317. Reduce the memory footprint of Rumen objects by interning
    host Strings. (Hong Tang via cdouglas)

    MAPREDUCE-1097. Add support for Vertica 3.5 to its contrib module. (Omer
    Trajman via cdouglas)

    MAPREDUCE-1627. HadoopArchives should not uses a method in DistCp.
    (szetszwo)

    MAPREDUCE-1198. Alternatively schedule different types of tasks in
    fair share scheduler. (Scott Chen via matei)

    MAPREDUCE-707. Provide a jobconf property for explicitly assigning a job to 
    a pool in the Fair Scheduler. (Alan Heirich via matei)

    MAPREDUCE-947. Added commitJob and abortJob apis to OutputCommitter.
    Enhanced FileOutputCommitter to create a _SUCCESS file for successful
    jobs. (Amar Kamat & Jothi Padmanabhan via acmurthy) 

    MAPREDUCE-1103. Added more metrics to Jobtracker. (sharad) 

    MAPREDUCE-1048. Add occupied/reserved slot usage summary on jobtracker UI.
    (Amareshwari Sriramadasu and Hemanth Yamijala via sharad)

    MAPREDUCE-1090. Modified log statement in TaskMemoryManagerThread to
    include task attempt id. (yhemanth)

    MAPREDUCE-1189. Reduce ivy console output to ovservable level (cos)

    MAPREDUCE-1167. ProcfsBasedProcessTree collects rss memory information.
    (Scott Chen via dhruba)

    MAPREDUCE-1231. Added a new DistCp option, -skipcrccheck, so that the CRC
    check during setup can be skipped.  (Jothi Padmanabhan via szetszwo)

    MAPREDUCE-1190. Add package documentation for BBP example.
    (Tsz Wo (Nicholas) Sze via cdouglas)

    MAPREDUCE-1119. When tasks fail to report status, show tasks's stack dump
    before killing. (Aaron Kimball via tomwhite)

    MAPREDUCE-1185. Redirect running job url to history url if job is already 
    retired. (Amareshwari Sriramadasu and Sharad Agarwal via sharad)

    MAPREDUCE-1050. Introduce a mock object testing framework. (tomwhite)

    MAPREDUCE-1084. Implementing aspects development and fault injeciton
    framework for MapReduce. (Sreekanth Ramakrishnan via cos)

    MAPREDUCE-1209. Move common specific part of the test TestReflectionUtils
    out of mapred into common. (Todd Lipcon via tomwhite)

    MAPREDUCE-967. TaskTracker does not need to fully unjar job jars.
    (Todd Lipcon via tomwhite)

    MAPREDUCE-1083. Changes in MapReduce so that group information of users 
    can be refreshed in the JobTracker via command line. 
    (Boris Shkolnik via ddas)

    MAPREDUCE-181. Changes the job submission process to be secure.
    (Devaraj Das)

    MAPREDUCE-1250. Refactors the JobToken to use Common's Token interface.
    (Kan Zhang via ddas)

    MAPREDUCE-896. Enhance tasktracker to cleanup files that might have
    been created by user tasks with non-writable permissions.
    (Ravi Gummadi via yhemanth)

    MAPREDUCE-372. Change org.apache.hadoop.mapred.lib.ChainMapper/Reducer 
    to use new mapreduce api. (Amareshwari Sriramadasu via sharad)

    MAPREDUCE-1295. Add a tool in Rumen for folding and manipulating job
    traces. (Dick King via cdouglas)

    MAPREDUCE-1302. TrackerDistributedCacheManager deletes file
    asynchronously, thus reducing task initialization delays.
    (Zheng Shao via dhruba)

    MAPREDUCE-1218. TaskTrackers send cpu and memory usage of
    node to JobTracker. (Scott Chen via dhruba)

    MAPREDUCE-847. Fix Releaseaudit warning count to zero
    (Giridharan Kesavan)

    MAPREDUCE-1337. Use generics in StreamJob to improve readability of that
    class. (Kay Kay via cdouglas)

    MAPREDUCE-361. Port terasort example to the new mapreduce API. (Amareshwari
    Sriramadasu via cdouglas)

    MAPREDUCE-1367. LocalJobRunner should support parallel mapper execution.
    (Aaron Kimball via tomwhite)

    MAPREDUCE-64. Eliminate io.sort.record.percent from MapTask configuration.
    (cdouglas)

    MAPREDUCE-1440. Replace the long user name in MapReduce with the local
    name. (omalley)

    MAPREDUCE-1470. Move delegation tokens from HDFS to Common so that 
    MapReduce can use them too. (omalley)

    MAPREDUCE-1425. Reduce memory usage by archive. (mahadev via szetszwo)

    MAPREDUCE-1441. Trim whitespace from directory lists pulled from the
    configuration. (Todd Lipcon via cdouglas)

    MAPREDUCE-1309. Refactor Rumen trace generator to improve code structure
    and add extensible support for log formats. (Dick King via cdouglas)

    MAPREDUCE-1503. Delegation token renewing and cancelling should provide
    meaningful exceptions when there are failures instead of returning 
    false. (omalley)

    HADOOP-6579. Upgrade commons-codec library to 1.4. (omalley)

    MAPREDUCE-1423. Improve performance of CombineFileInputFormat when multiple
    pools are configured. (Dhruba Borthakur via zshao)

    MAPREDUCE-1454. Quote user supplied strings in Tracker servlets. (cdouglas)

    MAPREDUCE-1408. Add customizable job submission policies to Gridmix. (Rahul
    Singh via cdouglas)

    MAPREDUCE-1527. Better warning logged when mapred.queue.names is
    overshadowed by mapred-queues.xml. (Hong Tang via acmurthy)

    MAPREDUCE-1403. Save the size and number of distributed cache artifacts in
    the configuration. (Arun Murthy via cdouglas)

    MAPREDUCE-1482. Truncate state string and diagnostic information in
    TaskStatus. (Amar Kamat via szetszwo)

    MAPREDUCE-1593.  [Rumen] Improvements to random seed generation (tamas via
    mahadev)

    MAPREDUCE-1460. Oracle support in DataDrivenDBInputFormat.
    (Aaron Kimball via tomwhite)

    MAPREDUCE-1569. Pass configuration through mocked contexts in MRUnit.
    (Chris White via cdouglas)

    MAPREDUCE-1590. Move HarFileSystem from Hadoop Common to Mapreduce tools.
    (mahadev)

    MAPREDUCE-1629. Get rid of fakeBlockLocations() on HarFileSystem, since
    it's not used (mahadev)

    MAPREDUCE-1489. DataDrivenDBInputFormat should not query the database
    when generating only one split. (Aaron Kimball via tomwhite)

    MAPREDUCE-1514.  Add documentation on replication, permissions, new options,
    limitations and internals of har.  (mahadev via szetszwo)

    MAPREDUCE-1428.  Make block size and the size of archive created files
    configurable.  (mahadev via szetszwo)

    MAPREDUCE-1656. JobStory should provide queue info. (hong via mahadev)

    MAPREDUCE-1466. Record number of files processed in FileInputFormat in the
    Configuration for offline analysis. (Luke Lu and Arun Murthy via cdouglas)

    MAPREDUCE-1538. TrackerDistributedCacheManager manages the
    number of files. (Scott Chen via dhruba)

    MAPREDUCE-1673. Scripts to start and stop RaidNode.
    (Rodrigo Schmidt via dhruba)

    MAPREDUCE-1659. RaidNode writes temp files on configured tmp directory and
    add random numbers to their names to avoid conflicts
    (Rodrigo Schmidt via dhruba)

    MAPREDUCE-1221. Allow admins to control physical memory limits per-task
    and per-node. (Scott Chen via acmurthy) 

    MAPREDUCE-1065. Update mapred tutorial to use the new API. (Aaron Kimball
    via cdouglas)

    MAPREDUCE-1304. Add a task counter tracking time spent in GC. (Aaron
    Kimball via cdouglas)

    MAPREDUCE-1570. Add grouping comparators to MRUnit. (Chris White via
    cdouglas)

    MAPREDUCE-1650. Exclude Private elements from generated MapReduce
    Javadoc. (tomwhite)

    MAPREDUCE-1625. Improve grouping of packages in Javadoc. (tomwhite)

    MAPREDUCE-1417. Forrest documentation should be updated to reflect 
    the changes in MAPREDUCE-744. (Ravi Gummadi via vinodkv)

    MAPREDUCE-1568. TrackerDistributedCacheManager should clean up cache
    in a background thread. (Scott Chen via zshao)

    MAPREDUCE-1749. Move configuration strings out of JobContext so that it
    can be made public stable. (omalley)

    MAPREDUCE-1623. Apply audience and stability notations to Hadoop
    Map-Reduce. (tomwhite via acmurthy) 

    MAPREDUCE-1751. Change MapReduce to depend on Hadoop 'common' artifacts
    instead of 'core'. (tomwhite)

    MAPREDUCE-1535.  Replace usage of FileStatus#isDir().  (Eli Collins via
    tomwhite)

    MAPREDUCE-1832. Allow file sizes less than 1MB in DFSIO benchmark. (shv)

    MAPREDUCE-1404.  Move Cluster-Setup and Single-Node-Setup Docs from
    MapReduce to Common.  (tomwhite)

    MAPREDUCE-1697. Document the behavior of -file option and deprecate it
    in favour of -files option in streaming. (Amareshwari Sriramadasu
    via vinodkv)

    MAPREDUCE-1033. Resolve location of scripts and configuration files after
    project split. (tomwhite)

    MAPREDUCE-1018. Document changes to the memory management and scheduling
    model. (Hemanth Yamijala via vinodkv)

    MAPREDUCE-1896. [Herriot] New property for multi user list. (Vinay Thota
    via cos)

    MAPREDUCE-1812. New properties for suspend and resume process. (Vinay
    Thota via cos)

  OPTIMIZATIONS

    MAPREDUCE-270. Fix the tasktracker to optionally send an out-of-band
    heartbeat on task-completion for better job-latency. (acmurthy) 
    Configuration changes:
      add mapreduce.tasktracker.outofband.heartbeat 

    MAPREDUCE-1186. Modified code in distributed cache to set permissions
    only on required set of localized paths.
    (Amareshwari Sriramadasu via yhemanth)

    MAPREDUCE-1501. FileInputFormat supports multi-level, recursive 
    directory listing.  (Zheng Shao via dhruba)

    MAPREDUCE-1556. upgrade to Avro 1.3.0. (cutting via tomwhite)

    MAPREDUCE-1613. Install/deploy source jars to Maven repo 
    (Patrick Angeles via ddas)

    MAPREDUCE-1610. Forrest documentation should be updated to reflect
    the changes in MAPREDUCE-856. (Ravi Gummadi via vinodkv)

    MAPREDUCE-1853. Adds caching for TaskAttemptContext in MultipleOutputs.
    (Torsten Curdt via amareshwari)

  BUG FIXES

    MAPREDUCE-878. Rename fair scheduler design doc to 
    fair-scheduler-design-doc.tex and add Apache license header (matei)

    HADOOP-4687. MapReduce is split from Hadoop Core. It is a subproject under 
    Hadoop (Owen O'Malley)

    HADOOP-6096. Fix Eclipse project and classpath files following project
    split. (tomwhite)

    MAPREDUCE-419. Reconcile mapred.userlog.limit.kb defaults in configuration
    and code. (Philip Zeyliger via cdouglas)

    MAPREDUCE-2. Fixes a bug in KeyFieldBasedPartitioner in handling empty
    keys. (Amar Kamat via sharad)

    MAPREDUCE-130. Delete the jobconf copy from the log directory of the 
    JobTracker when the job is retired. (Amar Kamat via sharad)

    MAPREDUCE-657. Fix hardcoded filesystem problem in CompletedJobStatusStore.
    (Amar Kamat via sharad)

    MAPREDUCE-179. Update progress in new RecordReaders. (cdouglas)

    MAPREDUCE-658. Replace NPE in distcp with a meaningful error message when
    the source path does not exist. (Ravi Gummadi via cdouglas)

    MAPREDUCE-671. Update ignore list to include untracked, generated
    build artifacts and config files. (cdouglas)

    MAPREDUCE-433. Use more reliable counters in TestReduceFetch. (cdouglas)

    MAPREDUCE-124. Fix a bug in failure handling of abort task of 
    OutputCommiter. (Amareshwari Sriramadasu via sharad)

    MAPREDUCE-694. Fix to add jsp-api jars to capacity-scheduler classpath.
    (Giridharan Kesavan)
    
    MAPREDUCE-702. Fix eclipse-plugin jar target (Giridharan Kesavan) 

    MAPREDUCE-522. Replace TestQueueCapacities with simpler test case to
    test integration between capacity scheduler and MR framework.
    (Sreekanth Ramakrishnan via yhemanth)

    MAPREDUCE-683. Fixes an initialization problem in the JobHistory. 
    The initialization of JobHistoryFilesManager is now done in the 
    JobHistory.init call. (Amar Kamat via ddas)

    MAPREDUCE-708. Fixes a bug to allow updating the reason for
    blacklisting a node on the JobTracker UI.
    (Sreekanth Ramakrishnan via yhemanth)

    MAPREDUCE-709. Fixes message displayed for a blacklisted node where
    the reason for blacklisting is due to the health check script
    timing out. (Sreekanth Ramakrishnan via yhemanth)

    MAPREDUCE-676. Existing diagnostic rules fail for MAP ONLY jobs.
    (Suhas Gogate via tomwhite)

    MAPREDUCE-722. Fixes a bug with tasktracker reservations for
    high memory jobs in capacity scheduler.
    (Vinod Kumar Vavilapalli via yhemanth)

    HADOOP-6090. Updates gridmix script to use new mapreduce api output 
    format. (Amareshwari Sriramadasu via sharad)

    MAPREDUCE-732. Removed spurious log statements in the node
    blacklisting logic. (Sreekanth Ramakrishnan via yhemanth)

    MAPREDUCE-734. Fix a ConcurrentModificationException in unreserving
    unused reservations for a job when it completes.
    (Arun Murthy and Sreekanth Ramakrishnan via yhemanth)

    MAPREDUCE-733. Fix a RuntimeException while unreserving trackers
    that are blacklisted for a job.
    (Arun Murthy and Sreekanth Ramakrishnan via yhemanth)

    MAPREDUCE-677. Fix timeout in TestNodeRefresh. (Amar Kamat via 
    sharad)

    MAPREDUCE-153. Fix timeout in TestJobInProgressListener. (Amar 
    Kamat via sharad)

    MAPREDUCE-742. Fix output messages and java comments in the Pi related
    examples.  (szetszwo)

    MAPREDUCE-565. Fix partitioner to work with new API. (Owen O'Malley via
    cdouglas)
    
    MAPREDUCE-680. Fix so MRUnit can handle reuse of Writable objects.
    (Aaron Kimball via johan)

    MAPREDUCE-18. Puts some checks for cross checking whether a reduce
    task gets the correct shuffle data. (Ravi Gummadi via ddas)

    MAPREDUCE-771. Fix scheduling of setup and cleanup tasks to use
    free slots instead of tasks for scheduling. (yhemanth)

    MAPREDUCE-717. Fixes some corner case issues in speculative 
    execution heuristics. (Devaraj Das)

    MAPREDUCE-716. Make DBInputFormat work with Oracle. (Aaron Kimball
    via tomwhite)

    MAPREDUCE-735. Fixes a problem in the KeyFieldHelper to do with 
    the end index for some inputs (Amar Kamat via ddas)

    MAPREDUCE-682. Removes reservations on tasktrackers which are
    blacklisted. (Sreekanth Ramakrishnan via yhemanth)

    MAPREDUCE-743. Fixes a problem to do with progress reporting
    in the map phase. (Ravi Gummadi via ddas)

    MAPREDUCE-765. Eliminate the deprecated warnings introduced by H-5438.
    (He Yongqiang via szetszwo)

    MAPREDUCE-383. Fix a bug in Pipes combiner due to bytes count not 
    getting reset after the spill. (Christian Kunz via sharad)

    MAPREDUCE-809. Fix job-summary logs to correctly record status of FAILED
    and KILLED jobs.  (acmurthy)

    MAPREDUCE-792. Fix unchecked warnings in DBInputFormat.  (Aaron Kimball
    via szetszwo)

    MAPREDUCE-760. Fix a timing issue in TestNodeRefresh. (Amar Kamat via 
    sharad)

    MAPREDUCE-40. Keep memory management backwards compatible for job
    configuration parameters and limits. (Rahul Kumar Singh via yhemanth)

    MAPREDUCE-587. Fixes a OOM issue in TestStreamingExitStatus.
    (Amar Kamat via ddas) 

    MAPREDUCE-408. Fixes an assertion problem in TestKillSubProcesses
    (Ravi Gummadi via ddas)
     
    MAPREDUCE-659. Fix gridmix2 compilation. (Giridharan Kesavan)

    MAPREDUCE-796. Fixes a ClassCastException in an exception log in
    MultiThreadedMapRunner. (Amar Kamat via ddas)

    MAPREDUCE-808. Fixes a serialization problem in TypedBytes.
    (Klaas Bosteels via ddas)

    MAPREDUCE-845. Fix a findbugs heap size problem in build.xml and add
    a new property findbugs.heap.size.  (Lee Tucker via szetszwo)

    MAPREDUCE-838. Fixes a problem in the way commit of task outputs
    happens. The bug was that even if commit failed, the task would
    be declared as successful. (Amareshwari Sriramadasu via ddas)

    MAPREDUCE-813. Updates Streaming and M/R tutorial documents.
    (Corinne Chandel via ddas)

    MAPREDUCE-805. Fixes some deadlocks in the JobTracker due to the fact
    the JobTracker lock hierarchy wasn't maintained in some JobInProgress
    method calls. (Amar Kamat via ddas)
    
    MAPREDUCE-799. Fixes so all of the MRUnit self-tests run.
    (Aaron Kimball via johan)    

    MAPREDUCE-848. Fixes a problem to do with TestCapacityScheduler
    failing (Amar Kamat via ddas)

    MAPREDUCE-840. DBInputFormat leaves open transaction.
    (Aaron Kimball via tomwhite)

    MAPREDUCE-859. Adds Avro and its dependencies required by Hadoop 
    common. (Ravi Gummadi via sharad)
    
    MAPREDUCE-867. Fix ivy conf to look for avro jar from maven repo.	
    (Giridharan Kesavan)

    MAPREDUCE-877. Added avro as a dependency to contrib ivy settings.
    (Tsz Wo (Nicholas) Sze via yhemanth)

    MAPREDUCE-852. In build.xml, remove the Main-Class, which is incorrectly
    set in tools, and rename the target "tools-jar" to "tools".  (szetszwo)

    MAPREDUCE-773. Sends progress reports for compressed gzip inputs in maps.
    Fixes a native direct buffer leak in LineRecordReader classes.
    (Hong Tang and ddas)

    MAPREDUCE-832. Reduce number of warning messages printed when
    deprecated memory variables are used. (Rahul Kumar Singh via yhemanth)

    MAPREDUCE-745. Fixes a testcase problem to do with generation of JobTracker
    IDs. (Amar Kamat via ddas)

    MAPREDUCE-834. Enables memory management on tasktrackers when old
    memory management parameters are used in configuration.
    (Sreekanth Ramakrishnan via yhemanth)

    MAPREDUCE-818. Fixes Counters#getGroup API. (Amareshwari Sriramadasu 
    via sharad)

    MAPREDUCE-807. Handles the AccessControlException during the deletion of
    mapred.system.dir in the JobTracker. The JobTracker will bail out if it
    encounters such an exception. (Amar Kamat via ddas)

    MAPREDUCE-430. Fix a bug related to task getting stuck in case of 
    OOM error. (Amar Kamat via ddas)

    MAPREDUCE-871. Fix ownership of Job/Task local files to have correct 
    group ownership according to the egid of the tasktracker.
    (Vinod Kumar Vavilapalli via yhemanth) 

    MAPREDUCE-911. Fix a bug in TestTaskFail related to speculative 
    execution. (Amareshwari Sriramadasu via sharad)

    MAPREDUCE-687. Fix an assertion in TestMiniMRMapRedDebugScript.
    (Amareshwari Sriramadasu via sharad)

    MAPREDUCE-924. Fixes the TestPipes testcase to use Tool.
    (Amareshwari Sriramadasu via sharad)

    MAPREDUCE-903. Add Avro jar to eclipse classpath.
    (Philip Zeyliger via tomwhite)

    MAPREDUCE-943. Removes a testcase in TestNodeRefresh that doesn't make 
    sense in the new Job recovery model. (Amar Kamat via ddas)

    MAPREDUCE-764. TypedBytesInput's readRaw() does not preserve custom type
    codes. (Klaas Bosteels via tomwhite)

    HADOOP-6243. Fixes a NullPointerException in handling deprecated keys.
    (Sreekanth Ramakrishnan via yhemanth)

    MAPREDUCE-968. NPE in distcp encountered when placing _logs directory on
    S3FileSystem. (Aaron Kimball via tomwhite)
 
    MAPREDUCE-826. harchive doesn't use ToolRunner / harchive returns 0 even
    if the job fails with exception (koji Noguchi via mahadev)

    MAPREDUCE-839. unit test TestMiniMRChildTask fails on mac os-x (hong tang
    via mahadev)

    MAPREDUCE-112. Add counters for reduce input, output records to the new API.
    (Jothi Padmanabhan via cdouglas)

    MAPREDUCE-648. Fix two distcp bugs: (1) it should not launch a job if all
    src paths are directories, and (2) it does not skip copying when updating
    a single file.  (Ravi Gummadi via szetszwo)

    MAPREDUCE-946. Fix a regression in LineRecordReader where the
    maxBytesToConsume parameter is not set correctly. (cdouglas)

    MAPREDUCE-977. Missing jackson jars from Eclipse template. (tomwhite)

    MAPREDUCE-988. Fix a packaging issue in the contrib modules. (Hong Tang via
    cdouglas)

    MAPREDUCE-971. distcp does not always remove distcp.tmp.dir. (Aaron Kimball
    via tomwhite)

    MAPREDUCE-995. Fix a bug in JobHistory where tasks completing after the job
    is closed cause a NPE. (Jothi Padmanabhan via cdouglas)

    MAPREDUCE-953. Fix QueueManager to dump queue configuration in JSON format.
    (V.V. Chaitanya Krishna via yhemanth)

    MAPREDUCE-645. Prevent distcp from running a job when the destination is a
    file, but the source is not. (Ravi Gummadi via cdouglas)

    MAPREDUCE-1002. Flushed writer in JobQueueClient so queue information is
    printed correctly. (V.V. Chaitanya Krishna via yhemanth)

    MAPREDUCE-1003. Fix compilation problem in eclipse plugin when
    eclipse.home is set. (Ravi Gummadi via yhemanth)

    MAPREDUCE-941. Vaidya script fails on Solaris. (Chad Metcalf
    via tomwhite)

    MAPREDUCE-912. Add and standardize Apache license headers. (Chad Metcalf
    via cdouglas)

    MAPREDUCE-1022. Fix compilation of vertica testcases. (Vinod Kumar 
    Vavilapalli via acmurthy)

    MAPREDUCE-1000. Handle corrupt history files in JobHistory.initDone().
    (Jothi Padmanabhan via sharad)

    MAPREDUCE-1028. Fixed number of slots occupied by cleanup tasks to one
    irrespective of slot size for the job.
    (Ravi Gummadi via yhemanth)

    MAPREDUCE-964. Fixed start and finish times of TaskStatus to be
    consistent, thereby fixing inconsistencies in metering tasks.
    (Sreekanth Ramakrishnan via yhemanth)

    MAPREDUCE-1076. Deprecate ClusterStatus and add javadoc in ClusterMetrics.
    (Amareshwari Sriramadasu via sharad)

    MAPREDUCE-979. Fixed JobConf APIs related to memory parameters to return
    values of new configuration variables when deprecated variables are
    disabled. (Sreekanth Ramakrishnan via yhemanth)
   
    MAPREDUCE-1030. Modified scheduling algorithm to return a map and reduce
    task per heartbeat in the capacity scheduler.
    (Rahul Kumar Singh via yhemanth)

    MAPREDUCE-1071. Use DataInputStream rather than FSDataInputStream in the
    JobHistory EventReader. (Hong Tang via cdouglas)

    MAPREDUCE-986. Fix Rumen to work with truncated task lines. (Dick King via
    cdouglas)

    MAPREDUCE-1029. Fix failing TestCopyFiles by restoring the unzipping of
    HDFS webapps from the hdfs jar. (Aaron Kimball and Jothi Padmanabhan via
    cdouglas)

    MAPREDUCE-769. Make findbugs and javac warnings to zero.
    (Amareshwari Sriramadasu via sharad)

    MAPREDUCE-1104. Initialize RecoveryManager in JobTracker cstr called by
    Mumak. (Hong Tang via cdouglas)

    MAPREDUCE-1061. Add unit test validating byte specifications for gridmix
    jobs. (cdouglas)

    MAPREDUCE-1077. Fix Rumen so that truncated tasks do not mark the job as
    successful. (Dick King via cdouglas)

    MAPREDUCE-1041. Make TaskInProgress::taskStatuses map package-private.
    (Jothi Padmanabhan via cdouglas)

    MAPREDUCE-1070. Prevent a deadlock in the fair scheduler servlet.
    (Todd Lipcon via cdouglas)

    MAPREDUCE-1086. Setup Hadoop logging environment for tasks to point to
    task related parameters. (Ravi Gummadi via yhemanth)

    MAPREDUCE-1105. Remove max limit configuration in capacity scheduler in
    favor of max capacity percentage thus allowing the limit to go over
    queue capacity. (Rahul Kumar Singh via yhemanth)

    MAPREDUCE-1016.  Make the job history log format JSON.  (cutting)

    MAPREDUCE-1038. Weave Mumak aspects only if related files have changed.
    (Aaron Kimball via cdouglas)

    MAPREDUCE-1163. Remove unused, hard-coded paths from libhdfs. (Allen
    Wittenauer via cdouglas)

    MAPREDUCE-962. Fix a NullPointerException while killing task process 
    trees. (Ravi Gummadi via yhemanth)

    MAPREDUCE-1177. Correct setup/cleanup inversion in
    JobTracker::getTaskReports. (Vinod Kumar Vavilapalli via cdouglas)

    MAPREDUCE-1178. Fix ClassCastException in MultipleInputs by adding 
    a DelegatingRecordReader. (Amareshwari Sriramadasu and Jay Booth 
    via sharad)

    MAPREDUCE-1068. Fix streaming job to show proper message if file is 
    is not present. (Amareshwari Sriramadasu via sharad)

    MAPREDUCE-1147. Add map output counters to new API. (Amar Kamat via
    cdouglas)

    MAPREDUCE-915. The debug scripts are run as the job user. (ddas)

    MAPREDUCE-1007. Fix NPE in CapacityTaskScheduler.getJobs(). 
    (V.V.Chaitanya Krishna via sharad)

    MAPREDUCE-28. Refactor TestQueueManager and fix default ACLs.
    (V.V.Chaitanya Krishna and Rahul K Singh via sharad)

    MAPREDUCE-1182. Fix overflow in reduce causing allocations to exceed the
    configured threshold. (cdouglas)

    MAPREDUCE-1239. Fix contrib components build dependencies. 
    (Giridharan Kesavan and omalley) 

    MAPREDUCE-787. Fix JobSubmitter to honor user given symlink path.
    (Amareshwari Sriramadasu via sharad)

    MAPREDUCE-1249. Update config default value for socket read timeout to
    match code default. (Amareshwari Sriramadasu via cdouglas)

    MAPREDUCE-1161. Remove ineffective synchronization in NotificationTestCase.
    (Owen O'Malley via cdouglas)

    MAPREDUCE-1244. Fix eclipse-plugin's build dependencies. (gkesavan)

    MAPREDUCE-1075. Fix JobTracker to not throw an NPE for a non-existent
    queue. (V.V.Chaitanya Krishna via yhemanth)

    MAPREDUCE-754. Fix NPE in expiry thread when a TT is lost. (Amar Kamat 
    via sharad)

    MAPREDUCE-1074. Document Reducer mark/reset functionality. (Jothi
    Padmanabhan via cdouglas)

    MAPREDUCE-1267. Fix typo in mapred-default.xml. (Todd Lipcon via cdouglas)

    MAPREDUCE-952. Remove inadvertently reintroduced Task.Counter enum. (Jothi
    Padmanabhan via cdouglas)

    MAPREDUCE-1230. Fix handling of null records in VerticaInputFormat. (Omer
    Trajman via cdouglas)

    MAPREDUCE-1171. Allow shuffle retries and read-error reporting to be
    configurable. (Amareshwari Sriramadasu via acmurthy)

    MAPREDUCE-879. Fix broken unit test TestTaskTrackerLocalization on MacOS.
    (Sreekanth Ramakrishnan via yhemanth)

    MAPREDUCE-1124. Fix imprecise byte counts in Gridmix. (cdouglas)

    MAPREDUCE-1222. Add an option to exclude numeric IP addresses in topologies
    processed by Mumak. (Hong Tang via cdouglas)

    MAPREDUCE-1284. Fix fts_open() call in task-controller that was failing
    LinuxTaskController unit tests. (Ravi Gummadi via yhemanth)

    MAPREDUCE-1143. Fix running task counters to be updated correctly
    when speculative attempts are running for a TIP.
    (Rahul Kumar Singh via yhemanth)

    MAPREDUCE-1241. Use a default queue configuration in JobTracker when
    mapred-queues.xml is unavailable. (Todd Lipcon via cdouglas)

    MAPREDUCE-1301. Fix set up of permission checking script used in 
    localization tests. (Amareshwari Sriramadasu via yhemanth)

    MAPREDUCE-1286. Remove quoting from client opts in TaskRunner. (Yuri
    Pradkin via cdouglas)

    MAPREDUCE-1059. Use distcp.bytes.per.map when adding sync markers in
    distcp. (Aaron Kimball via cdouglas)

    MAPREDUCE-1009. Update forrest documentation describing hierarchical
    queues. (Vinod Kumar Vavilapalli via yhemanth)

    MAPREDUCE-1342. Fixed deadlock in global blacklisting of tasktrackers.
    (Amareshwari Sriramadasu via acmurthy)

    MAPREDUCE-1316. Fixes a memory leak of TaskInProgress instances in
    the jobtracker. (Amar Kamat via yhemanth)

    MAPREDUCE-1359. TypedBytes TestIO doesn't mkdir its test dir first.
    (Anatoli Fomenko via cos)

    MAPREDUCE-1314. Correct errant mapreduce.x.mapreduce.x replacements from
    bulk change. (Amareshwari Sriramadasu via cdouglas)

    MAPREDUCE-1365. Restore accidentally renamed test in
    TestTaskTrackerBloacklisting. (Amareshwari Sriramadasu via cdouglas)

    MAPREDUCE-1406. Fix spelling of JobContext.MAP_COMBINE_MIN_SPILLS.
    (cdouglas)

    MAPREDUCE-1369. JUnit tests should never depend on anything in conf
    (Anatoli Fomenko via cos)

    MAPREDUCE-1412. Fix timer granularity issue causing failures in
    TestTaskTrackerBlacklisting. (cdouglas)

    MAPREDUCE-1448. Respect --config option in Mumak script. (Hong Tang via
    cdouglas)

    MAPREDUCE-1251. c++ utils doesn't compile. (Eli Collins via tomwhite)

    MAPREDUCE-1522. FileInputFormat may use the default FileSystem for the
    input path. (Tsz Wo (Nicholas), SZE via cdouglas)

    MAPREDUCE-1407. Update javadoc in mapreduce.{Mapper,Reducer} to match
    actual usage. (Benoit Sigoure via cdouglas)

    MAPREDUCE-1258. Fix fair scheduler event log not logging job info.
    (matei)

    MAPREDUCE-1089. Fix NPE in fair scheduler preemption when tasks are
    scheduled but not running. (Todd Lipcon via matei)

    MAPREDUCE-1014. Fix the libraries for common and hdfs. (omalley)

    MAPREDUCE-1111. JT Jetty UI not working if we run mumak.sh 
    off packaged distribution directory. (hong tang via mahadev)

    MAPREDUCE-1133. Eclipse .classpath template has outdated jar files and is
    missing some new ones. (cos)

    MAPREDUCE-1098. Fixed the distributed-cache to not do i/o while holding a
    global lock. (Amareshwari Sriramadasu via acmurthy)

    MAPREDUCE-1158. Fix JT running maps and running reduces metrics.
    (sharad)

    MAPREDUCE-1160. Reduce verbosity of log lines in some Map/Reduce classes
    to avoid filling up jobtracker logs on a busy cluster.
    (Ravi Gummadi and Hong Tang via yhemanth)

    MAPREDUCE-1153. Fix tasktracker metrics when trackers are decommissioned.
    (sharad)

    MAPREDUCE-1128. Fix MRUnit to prohibit iterating over values twice. (Aaron
    Kimball via cdouglas)

    MAPREDUCE-665. Move libhdfs to HDFS subproject. (Eli Collins via dhruba)

    MAPREDUCE-1196. Fix FileOutputCommitter to use the deprecated cleanupJob
    api correctly. (acmurthy)
   
    MAPREDUCE-1244. Fix eclipse-plugin's build dependencies. (gkesavan)

    MAPREDUCE-1140. Fix DistributedCache to not decrement reference counts for
    unreferenced files in error conditions.
    (Amareshwari Sriramadasu via yhemanth)

    MAPREDUCE-1245. Fix TestFairScheduler failures by instantiating lightweight
    Jobtracker. (sharad)

    MAPREDUCE-1260. Update Eclipse configuration to match changes to Ivy
    configuration. (Edwin Chan via cos)

    MAPREDUCE-1152. Distinguish between failed and killed tasks in
    JobTrackerInstrumentation. (Sharad Agarwal via cdouglas)

    MAPREDUCE-1285. In DistCp.deleteNonexisting(..), get class from the
    parameter instead of using FileStatus.class.  (Peter Romianowski via
    szetszwo)

    MAPREDUCE-1294. Build fails to pull latest hadoop-core-* artifacts (cos)

    MAPREDUCE-1213. TaskTrackers restart is faster because it deletes
    distributed cache directory asynchronously. (Zheng Shao via dhruba)

    MAPREDUCE-1265. The task attempt error log prints the name of the 
    tasktracker machine. (Scott Chen via dhruba)

    MAPREDUCE-1201. ProcfsBasedProcessTree collects CPU usage information.
    (Scott Chen via dhruba)

    MAPREDUCE-1326. fi tests don't use fi-site.xml (cos)

    MAPREDUCE-1165. Replace non-portable function name with C99 equivalent.
    (Allen Wittenauer via cdouglas)

    MAPREDUCE-1331. Fixes a typo in a testcase (Devaraj Das)

    MAPREDUCE-1293. AutoInputFormat doesn't work with non-default FileSystems.
    (Andrew Hitchcock via tomwhite)

    MAPREDUCE-1131. Using profilers other than hprof can cause JobClient to
    report job failure. (Aaron Kimball via tomwhite)

    MAPREDUCE-1155. Streaming tests swallow exceptions.
    (Todd Lipcon via tomwhite)

    MAPREDUCE-1212. Mapreduce contrib project ivy dependencies are not included
    in binary target. (Aaron Kimball via tomwhite)

    MAPREDUCE-1388. Move the HDFS RAID package from HDFS to MAPREDUCE.
    (Eli Collins via dhruba)

    MAPREDUCE-1322. Defines default value for staging directory to be user
    based fixing a failing streaming test.
    (Devaraj Das and Amareshwari Sriramadasu via yhemanth)

    MAPREDUCE-899. Modified LinuxTaskController to check that task-controller
    has right permissions and ownership before performing any actions.
    (Amareshwari Sriramadasu via yhemanth)

    MAPREDUCE-1443. DBInputFormat can leak connections.
    (Aaron Kimball via tomwhite)

    MAPREDUCE-1457. Fixes JobTracker to get the FileSystem object within 
    getStagingAreaDir within a privileged block. Fixes Child.java to use the
    appropriate UGIs while getting the TaskUmbilicalProtocol proxy and 
    while executing the task. (Jakob Homan via ddas)

    MAPREDUCE-1399. The archive command shows a null error message (nicholas
    via mahadev)

    MAPREDUCE-1305. Improve efficiency of distcp -delete. (Peter Romianowski
    via cdouglas)

    MAPREDUCE-1474. Update forrest documentation for Hadoop Archives. (Mahadev
    Konar via cdouglas)

    MAPREDUCE-1400. Use tr rather than sed to effect literal substitution in
    the build script. (Allen Wittenauer via cdouglas)

    MAPREDUCE-1358. Avoid false positives in OutputLogFilter. (Todd Lipcon via
    cdouglas)

    MAPREDUCE-1490. Fix a NullPointerException that could occur during 
    instantiation and initialization of the DistributedRaidFileSystem. 
    (Rodrigo Schmidt via dhruba)

    MAPREDUCE-1476. Fix the M/R framework to not call commit for special
    tasks like job setup/cleanup and task cleanup.
    (Amareshwari Sriramadasu via yhemanth)

    MAPREDUCE-1398. Fix TaskLauncher to stop waiting for slots on a TIP that
    is killed / failed.
    (Amareshwari Sriramadasu via yhemanth)

    MAPREDUCE-1491. The parity files created by the RAID are combined
    using Hadoop Archive Files (HAR).  (Rodrigo Schmidt via dhruba)

    MAPREDUCE-1378. URL encode link in jobhistory.jsp to avoid errors caused by
    unescaped characters. (E. Sammer via cdouglas)

    MAPREDUCE-1519. RaidNode fails to create new parity file 
    if an older version already exists. (Rodrigo Schmidt via dhruba)

    MAPREDUCE-1537. Fixes a compilation problem in a testcase after commit
    HDFS-984. (Jitendra Nath Pandey via ddas)

    MAPREDUCE-1537. The patch makes the job client call the getDelegationToken
    only when security is enabled. (Jitendra Nath Pandey via ddas)

    MAPREDUCE-1510. RAID should regenerate parity files if they get deleted.
    (Rodrigo Schmidt via dhruba)

    MAPREDUCE-1421. Fix the LinuxTaskController tests failing on trunk after
    the commit of MAPREDUCE-1385. (Amareshwari Sriramadasu via vinodkv)

    MAPREDUCE-1520. Fix TestMiniMRLocalFS failure caused by regression in
    getting user working dir. (Amareshwari Sriramadasu via cdouglas)

    MAPREDUCE-1512. RAID uses HarFileSystem directly instead of
    FileSystem.get (Rodrigo Schmidt via dhruba)

    MAPREDUCE-1435. Fix symlink handling in task work directory when
    cleaning up, essentially to avoid following links.
    (Ravi Gummadi via yhemanth)

    MAPREDUCE-1518. RaidNode does not run the deletion check on the
    directory that stores the parity files.  (Rodrigo Schmidt via dhruba)

    MAPREDUCE-1573. TestStreamingAsDifferentUser fails if run as tt_user.
    (Ravi Gummadi via vinodkv)

    MAPREDUCE-927. Cleanup of task-logs should happen in TaskTracker instead
    of the Child. (Amareshwari Sriramadasu via vinodkv)

    MAPREDUCE-1578. Decouple HadoopArchives vesrion from HarFileSystem version.
    (Rodrigo Schmidt via szetszwo)

    MAPREDUCE-1422. Fix cleanup of localized job directory to work if files
    with non-deletable permissions are created within it.
    (Amar Kamat via yhemanth)

    MAPREDUCE-1306. Randomize the arrival of heartbeat responses in Mumak.
    (Tamas Sarlos via cdouglas)

    MAPREDUCE-1579. archive: check and possibly replace the space charater
    in source paths.  (szetszwo)

    MAPREDUCE-1536. DataDrivenDBInputFormat does not split date columns correctly.
    (Aaron Kimball via enis)

    MAPREDUCE-890. After HADOOP-4491, the user who started mapred system is 
    not able to run job. (Ravi Gummadi via vinodkv)

    MAPREDUCE-1615. Fix compilation of TestSubmitJob. (cdouglas)

    MAPREDUCE-1508. Protect against NPE in TestMultipleLevelCaching. (Aaron
    Kimball via cdouglas)

    MAPREDUCE-1497. Suppress spurious findbugs warning about IndexCache
    synchronization. (Amareshwari Sriramadasu via cdouglas)

    MAPREDUCE-1420. Fix TestTTResourceReporting failure. (Scott Chen via
    cdouglas)

    MAPREDUCE-1480. Correctly initialize child RecordReaders in
    CombineFileInputFormat. (Aaron Kimball via cdouglas)

    MAPREDUCE-1348. Fix block forensics packaging. (Tom White via cdouglas)

    MAPREDUCE-1628. HarFileSystem shows incorrect replication numbers and
    permissions.  (szetszwo via mahadev)

    MAPREDUCE-1602. Fix the error message for the case that src does not
    exist.  (szetszwo)

    MAPREDUCE-1585. Create Hadoop Archives version 2 with filenames
    URL-encoded (rodrigo via mahadev)

    MAPREDUCE-1523. Sometimes rumen trace generator fails to extract the job
    finish time. (dick king via mahadev)

    MAPREDUCE-1635. ResourceEstimator does not work after MAPREDUCE-842.
    (Amareshwari Sriramadasu via vinodkv)

    MAPREDUCE-889. binary communication formats added to Streaming by
    HADOOP-1722 should be documented. (Klaas Bosteels via tomwhite)

    MAPREDUCE-1031. ant tar target doens't seem to compile tests in contrib
    projects. (Aaron Kimball via tomwhite)

    MAPREDUCE-1692. Removed unused testcase TestStreamedMerge.
    (Sreekanth Ramakrishnan and Amareshwari Sriramadasu via yhemanth)

    MAPREDUCE-1062. Fix ReliabilityTest to work with retired jobs. (Sreekanth
    Ramakrishnan via cdouglas)

    MAPREDUCE-1409. IOExceptions thrown from FIleOutputCommitter::abortTask
    should cause the task to fail. (Amareshwari Sriramadasu via cdouglas)

    MAPREDUCE-1695. Include capacity scheduler in findbugs and javadoc-dev
    targets and also fix existing warnings. (Hong Tang via yhemanth)

    MAPREDUCE-1494. Ensure TestJobDirCleanup verifies the correct paths.
    (Amareshwari Sriramadasu via cdouglas)

    MAPREDUCE-1622. Include missing slf4j dependencies. (cdouglas)

    MAPREDUCE-1515. Accept java5.home from build.properties, not only from the
    command line when building forrest docs. (Al Thompson via cdouglas)

    MAPREDUCE-1618. Add missing javadoc to JobStatus::*JobAcls. (Amareshwari
    Sriramadasu via cdouglas)

    MAPREDUCE-1219. Remove job level metrics from jobtracker metrics to ease 
    undue load on jobtracker. (Sreekanth Ramakrishnan via sharad)

    MAPREDUCE-1604. Add Forrest documentation for Job ACLs.
    (Amareshwari Sriramadasu via yhemanth)

    MAPREDUCE-1705. Archiving and Purging of HDFS parity files should 
    handle globbed policies accurately. (Rodrigo Schmidt via dhruba)

    MAPREDUCE-1612. job conf file is not accessible from job history web page.
    (Ravi Gummadi and Sreekanth Ramakrishnan via vinodkv)

    MAPREDUCE-1397. NullPointerException observed during task failures.
    (Amareshwari Sriramadasu via vinodkv)

    MAPREDUCE-1728. Oracle timezone strings do not match Java.
    (Aaron Kimball via tomwhite)

    MAPREDUCE-1609. TaskTracker.localizeJob should not set permissions on 
    job log directory recursively. (Amareshwari Sriramadasu via vinodkv)

    MAPREDUCE-1657. After task logs directory is deleted, tasklog servlet 
    displays wrong error message about job ACLs. (Ravi Gummadi via vinodkv)

    MAPREDUCE-1727. TestJobACLs fails after HADOOP-6686. (Ravi Gummadi via vinodkv)

    MAPREDUCE-1611. Refresh nodes and refresh queues doesnt work with service
    authorization enabled. (Amar Kamat via vinodkv)

    MAPREDUCE-1276. Correct flaws in the shuffle related to connection setup
    and failure attribution. (Amareshwari Sriramadasu via cdouglas)

    MAPREDUCE-1372. ConcurrentModificationException in JobInProgress.
    (Dick King and Amareshwari Sriramadasu via tomwhite)

    MAPREDUCE-118. Fix Job.getJobID(). (Amareshwari Sriramadasu via sharad)

    MAPREDUCE-913. TaskRunner crashes with NPE resulting in held up slots,
    UNINITIALIZED tasks and hung TaskTracker. (Amareshwari Sriramadasu and
    Sreekanth Ramakrishnan via vinodkv)

    MAPREDUCE-1725.  Fix MapReduce API incompatibilities between 0.20 and 0.21.
    (tomwhite)

    MAPREDUCE-1606. TestJobACLs may timeout as there are no slots for launching
    JOB_CLEANUP task. (Ravi Gummadi via vinodkv)

    MAPREDUCE-1765. Correct streaming documentation for StreamXmlRecordReader.
    (Corinne Chandel via amareshwari)

    MAPREDUCE-1880. Fix BigDecimal.divide(..) in the pi example.  (szetszwo)

    MAPREDUCE-1885. Revert FileSystem create method that takes CreateFlags
    (MapReduce part of HADOOP-6826). (Ravi Gummadi via tomwhite)

    MAPREDUCE-1870. Harmonize MapReduce JAR library versions with Common and
    HDFS. (tomwhite)

    MAPREDUCE-1791. Remote cluster control functionality needs JavaDocs
    improvement (Konstantin Boudnik)

    MAPREDUCE-1942. 'compile-fault-inject' should never be called directly.
    (Konstantin Boudnik)

    MAPREDUCE-1876. Fixes TaskAttemptStartedEvent to correctly log event type
    for all task types. (Amar Kamat via amareshwari)

    MAPREDUCE-1926. MapReduce distribution is missing build-utils.xml.
    (tomwhite)

    MAPREDUCE-2012. Some contrib tests fail in branch 0.21 and trunk.
    (Amareshwari Sriramadasu via tomwhite)

    MAPREDUCE-1980. Fixes TaskAttemptUnsuccessfulCompletionEvent and
    TaskAttemptFinishedEvent to correctly log event type for all task types.
    (Amar Kamat via amareshwari)

    MAPREDUCE-1856. Extract a subset of tests for smoke (DOA) validation (cos)
<|MERGE_RESOLUTION|>--- conflicted
+++ resolved
@@ -1,6 +1,5 @@
 Hadoop MapReduce Change Log
 
-<<<<<<< HEAD
 Release 0.23-PB - Unreleased
 
   INCOMPATIBLE CHANGES
@@ -30,7 +29,6 @@
    MAPREDUCE-2942. TestNMAuditLogger.testNMAuditLoggerWithIP failing (Thomas Graves 
    via mahadev)
 
-=======
 Release 0.23.3 - UNRELEASED
 
   INCOMPATIBLE CHANGES
@@ -43,7 +41,6 @@
 
   BUG FIXES
 
->>>>>>> 3904d62d
 Release 0.23.2 - UNRELEASED
 
   INCOMPATIBLE CHANGES
